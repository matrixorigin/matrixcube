// Copyright 2020 PingCAP, Inc.
// Modifications copyright (C) 2021 MatrixOrigin.
//
// Licensed under the Apache License, Version 2.0 (the "License");
// you may not use this file except in compliance with the License.
// You may obtain a copy of the License at
//
//     http://www.apache.org/licenses/LICENSE-2.0
//
// Unless required by applicable law or agreed to in writing, software
// distributed under the License is distributed on an "AS IS" BASIS,
// See the License for the specific language governing permissions and
// limitations under the License.

package config

import (
	"errors"
	"fmt"
	"sync"
	"time"

	"github.com/BurntSushi/toml"
	"github.com/matrixorigin/matrixcube/components/prophet/limit"
	"github.com/matrixorigin/matrixcube/components/prophet/metadata"
	"github.com/matrixorigin/matrixcube/components/prophet/pb/metapb"
	"github.com/matrixorigin/matrixcube/components/prophet/storage"
	"github.com/matrixorigin/matrixcube/components/prophet/util"
	"github.com/matrixorigin/matrixcube/components/prophet/util/typeutil"
	"github.com/matrixorigin/matrixcube/vfs"
	"go.etcd.io/etcd/embed"
)

// Config the prophet configuration
type Config struct {
	Name       string            `toml:"name" json:"name"`
	DataDir    string            `toml:"data-dir"`
	RPCAddr    string            `toml:"rpc-addr"`
	RPCTimeout typeutil.Duration `toml:"rpc-timeout"`

	// etcd configuration
	StorageNode  bool            `toml:"storage-node"`
	ExternalEtcd []string        `toml:"external-etcd"`
	EmbedEtcd    EmbedEtcdConfig `toml:"embed-etcd"`

	// LeaderLease time, if leader doesn't update its TTL
	// in etcd after lease time, etcd will expire the leader key
	// and other servers can campaign the leader again.
	// Etcd only supports seconds TTL, so here is second too.
	LeaderLease int64 `toml:"lease" json:"lease"`

	Schedule      ScheduleConfig      `toml:"schedule" json:"schedule"`
	Replication   ReplicationConfig   `toml:"replication" json:"replication"`
	LabelProperty LabelPropertyConfig `toml:"label-property" json:"label-property"`

	Handler                         metadata.RoleChangeHandler                                                      `toml:"-" json:"-"`
	Adapter                         metadata.Adapter                                                                `toml:"-" json:"-"`
	ResourceStateChangedHandler     func(res metadata.Resource, from metapb.ResourceState, to metapb.ResourceState) `toml:"-" json:"-"`
	ContainerHeartbeatDataProcessor ContainerHeartbeatDataProcessor                                                 `toml:"-" json:"-"`

	// Job processor register
	jobMu struct {
		sync.RWMutex
		jobProcessors map[metapb.JobType]JobProcessor
	} `toml:"-" json:"-"`

	// Only test can change them.
<<<<<<< HEAD
	DisableStrictReconfigCheck bool      `toml:"-" json:"-"`
	DisableResponse            bool      `toml:"-" json:"-"`
	TestCtx                    *sync.Map `toml:"-" json:"-"`
	FS                         vfs.FS    `toml:"-" json:"-"`
=======
	DisableStrictReconfigCheck bool `toml:"-" json:"-"`
	// DisableResponse skip all client request
	DisableResponse bool `toml:"-" json:"-"`
	// EnableResponseNotLeader return not leader error for all client request
	EnableResponseNotLeader bool      `toml:"-" json:"-"`
	TestCtx                 *sync.Map `toml:"-" json:"-"`
>>>>>>> a748f3d1
}

// NewConfig creates a new config.
func NewConfig() *Config {
	return &Config{FS: vfs.Default}
}

// NewConfigWithFile new config with config file
func NewConfigWithFile(file string) (*Config, error) {
	c := NewConfig()

	// Load config file if specified.
	meta, err := toml.DecodeFile(file, c)
	if err != nil {
		return nil, err
	}

	err = c.Adjust(&meta, false)
	if err != nil {
		return nil, err
	}

	return c, nil
}

// GenEmbedEtcdConfig gen embed etcd config
func (c *Config) GenEmbedEtcdConfig() (*embed.Config, error) {
	cfg := embed.NewConfig()
	cfg.Name = c.Name
	cfg.Dir = c.DataDir
	cfg.WalDir = ""
	cfg.InitialCluster = c.EmbedEtcd.InitialCluster
	cfg.ClusterState = c.EmbedEtcd.InitialClusterState
	cfg.EnablePprof = true
	cfg.PreVote = c.EmbedEtcd.PreVote
	cfg.StrictReconfigCheck = !c.DisableStrictReconfigCheck
	cfg.TickMs = uint(c.EmbedEtcd.TickInterval.Duration / time.Millisecond)
	cfg.ElectionMs = uint(c.EmbedEtcd.ElectionInterval.Duration / time.Millisecond)
	cfg.AutoCompactionMode = c.EmbedEtcd.AutoCompactionMode
	cfg.AutoCompactionRetention = c.EmbedEtcd.AutoCompactionRetention
	cfg.QuotaBackendBytes = int64(c.EmbedEtcd.QuotaBackendBytes)

	var err error
	cfg.LPUrls, err = util.ParseUrls(c.EmbedEtcd.PeerUrls)
	if err != nil {
		return nil, err
	}

	cfg.APUrls, err = util.ParseUrls(c.EmbedEtcd.AdvertisePeerUrls)
	if err != nil {
		return nil, err
	}

	cfg.LCUrls, err = util.ParseUrls(c.EmbedEtcd.ClientUrls)
	if err != nil {
		return nil, err
	}

	cfg.ACUrls, err = util.ParseUrls(c.EmbedEtcd.AdvertiseClientUrls)
	if err != nil {
		return nil, err
	}

	return cfg, nil
}

// EmbedEtcdConfig embed etcd config
type EmbedEtcdConfig struct {
	Join                string `toml:"join"`
	ClientUrls          string `toml:"client-urls"`
	PeerUrls            string `toml:"peer-urls"`
	AdvertiseClientUrls string `toml:"advertise-client-urls"`
	AdvertisePeerUrls   string `toml:"advertise-peer-urls"`
	InitialCluster      string `toml:"initial-cluster"`
	InitialClusterState string `toml:"initial-cluster-state"`
	// TickInterval is the interval for etcd Raft tick.
	TickInterval typeutil.Duration `toml:"tick-interval"`
	// ElectionInterval is the interval for etcd Raft election.
	ElectionInterval typeutil.Duration `toml:"election-interval"`
	// Prevote is true to enable Raft Pre-Vote.
	// If enabled, Raft runs an additional election phase
	// to check whether it would get enough votes to win
	// an election, thus minimizing disruptions.
	PreVote bool `toml:"enable-prevote"`
	// AutoCompactionMode is either 'periodic' or 'revision'. The default value is 'periodic'.
	AutoCompactionMode string `toml:"auto-compaction-mode"`
	// AutoCompactionRetention is either duration string with time unit
	// (e.g. '5m' for 5-minute), or revision unit (e.g. '5000').
	// If no time unit is provided and compaction mode is 'periodic',
	// the unit defaults to hour. For example, '5' translates into 5-hour.
	// The default retention is 1 hour.
	// Before etcd v3.3.x, the type of retention is int. We add 'v2' suffix to make it backward compatible.
	AutoCompactionRetention string `toml:"auto-compaction-retention"`
	// QuotaBackendBytes Raise alarms when backend size exceeds the given quota. 0 means use the default quota.
	// the default size is 2GB, the maximum is 8GB.
	QuotaBackendBytes typeutil.ByteSize `toml:"quota-backend-bytes" json:"quota-backend-bytes"`
}

// ScheduleConfig is the schedule configuration.
type ScheduleConfig struct {
	// If the snapshot count of one container is greater than this value,
	// it will never be used as a source or target container.
	MaxSnapshotCount    uint64 `toml:"max-snapshot-count" json:"max-snapshot-count"`
	MaxPendingPeerCount uint64 `toml:"max-pending-peer-count" json:"max-pending-peer-count"`
	// If both the size of resource is smaller than MaxMergeResourceSize
	// and the number of rows in resource is smaller than MaxMergeResourceKeys,
	// it will try to merge with adjacent resources.
	MaxMergeResourceSize uint64 `toml:"max-merge-resource-size" json:"max-merge-resource-size"`
	MaxMergeResourceKeys uint64 `toml:"max-merge-resource-keys" json:"max-merge-resource-keys"`
	// SplitMergeInterval is the minimum interval time to permit merge after split.
	SplitMergeInterval typeutil.Duration `toml:"split-merge-interval" json:"split-merge-interval"`
	// EnableOneWayMerge is the option to enable one way merge. This means a resource can only be merged into the next resource of it.
	EnableOneWayMerge bool `toml:"enable-one-way-merge" json:"enable-one-way-merge,string"`
	// EnableCrossTableMerge is the option to enable cross table merge. This means two resources can be merged with different table IDs.
	// This option only works when key type is "table".
	EnableCrossTableMerge bool `toml:"enable-cross-table-merge" json:"enable-cross-table-merge,string"`
	// PatrolResourceInterval is the interval for scanning resource during patrol.
	PatrolResourceInterval typeutil.Duration `toml:"patrol-resource-interval" json:"patrol-resource-interval"`
	// MaxContainerDownTime is the max duration after which
	// a container will be considered to be down if it hasn't reported heartbeats.
	MaxContainerDownTime typeutil.Duration `toml:"max-container-down-time" json:"max-container-down-time"`
	// LeaderScheduleLimit is the max coexist leader schedules.
	LeaderScheduleLimit uint64 `toml:"leader-schedule-limit" json:"leader-schedule-limit"`
	// LeaderSchedulePolicy is the option to balance leader, there are some policies supported: ["count", "size"], default: "count"
	LeaderSchedulePolicy string `toml:"leader-schedule-policy" json:"leader-schedule-policy"`
	// ResourceScheduleLimit is the max coexist resource schedules.
	ResourceScheduleLimit uint64 `toml:"resource-schedule-limit" json:"resource-schedule-limit"`
	// ReplicaScheduleLimit is the max coexist replica schedules.
	ReplicaScheduleLimit uint64 `toml:"replica-schedule-limit" json:"replica-schedule-limit"`
	// MergeScheduleLimit is the max coexist merge schedules.
	MergeScheduleLimit uint64 `toml:"merge-schedule-limit" json:"merge-schedule-limit"`
	// HotResourceScheduleLimit is the max coexist hot resource schedules.
	HotResourceScheduleLimit uint64 `toml:"hot-resource-schedule-limit" json:"hot-resource-schedule-limit"`
	// HotResourceCacheHitsThreshold is the cache hits threshold of the hot resource.
	// If the number of times a resource hits the hot cache is greater than this
	// threshold, it is considered a hot resource.
	HotResourceCacheHitsThreshold uint64 `toml:"hot-resource-cache-hits-threshold" json:"hot-resource-cache-hits-threshold"`
	// ContainerLimit is the limit of scheduling for containers.
	ContainerLimit map[uint64]ContainerLimitConfig `toml:"container-limit" json:"container-limit"`
	// TolerantSizeRatio is the ratio of buffer size for balance scheduler.
	TolerantSizeRatio float64 `toml:"tolerant-size-ratio" json:"tolerant-size-ratio"`
	//
	//      high space stage         transition stage           low space stage
	//   |--------------------|-----------------------------|-------------------------|
	//   ^                    ^                             ^                         ^
	//   0       HighSpaceRatio * capacity       LowSpaceRatio * capacity          capacity
	//
	// LowSpaceRatio is the lowest usage ratio of container which regraded as low space.
	// When in low space, container resource score increases to very large and varies inversely with available size.
	LowSpaceRatio float64 `toml:"low-space-ratio" json:"low-space-ratio"`
	// HighSpaceRatio is the highest usage ratio of container which regraded as high space.
	// High space means there is a lot of spare capacity, and container resource score varies directly with used size.
	HighSpaceRatio float64 `toml:"high-space-ratio" json:"high-space-ratio"`
	// ResourceScoreFormulaVersion is used to control the formula used to calculate resource score.
	ResourceScoreFormulaVersion string `toml:"resource-score-formula-version" json:"resource-score-formula-version"`
	// SchedulerMaxWaitingOperator is the max coexist operators for each scheduler.
	SchedulerMaxWaitingOperator uint64 `toml:"scheduler-max-waiting-operator" json:"scheduler-max-waiting-operator"`

	// EnableRemoveDownReplica is the option to enable replica checker to remove down replica.
	EnableRemoveDownReplica bool `toml:"enable-remove-down-replica" json:"enable-remove-down-replica,string"`
	// EnableReplaceOfflineReplica is the option to enable replica checker to replace offline replica.
	EnableReplaceOfflineReplica bool `toml:"enable-replace-offline-replica" json:"enable-replace-offline-replica,string"`
	// EnableMakeUpReplica is the option to enable replica checker to make up replica.
	EnableMakeUpReplica bool `toml:"enable-make-up-replica" json:"enable-make-up-replica,string"`
	// EnableRemoveExtraReplica is the option to enable replica checker to remove extra replica.
	EnableRemoveExtraReplica bool `toml:"enable-remove-extra-replica" json:"enable-remove-extra-replica,string"`
	// EnableLocationReplacement is the option to enable replica checker to move replica to a better location.
	EnableLocationReplacement bool `toml:"enable-location-replacement" json:"enable-location-replacement,string"`
	// EnableDebugMetrics is the option to enable debug metrics.
	EnableDebugMetrics bool `toml:"enable-debug-metrics" json:"enable-debug-metrics,string"`
	// EnableJointConsensus is the option to enable using joint consensus as a operator step.
	EnableJointConsensus bool `toml:"enable-joint-consensus" json:"enable-joint-consensus,string"`

	// Schedulers support for loading customized schedulers
	Schedulers SchedulerConfigs `toml:"schedulers" json:"schedulers-v2"` // json v2 is for the sake of compatible upgrade

	// Only used to display
	SchedulersPayload map[string]interface{} `toml:"schedulers-payload" json:"schedulers-payload"`

	// ContainerLimitMode can be auto or manual, when set to auto,
	// Prophet tries to change the container limit values according to
	// the load state of the cluster dynamically. User can
	// overwrite the auto-tuned value by pd-ctl, when the value
	// is overwritten, the value is fixed until it is deleted.
	// Default: manual
	ContainerLimitMode string `toml:"container-limit-mode" json:"container-limit-mode"`
}

// SchedulerConfigs is a slice of customized scheduler configuration.
type SchedulerConfigs []SchedulerConfig

// SchedulerConfig is customized scheduler configuration
type SchedulerConfig struct {
	Type        string   `toml:"type" json:"type"`
	Args        []string `toml:"args" json:"args"`
	Disable     bool     `toml:"disable" json:"disable"`
	ArgsPayload string   `toml:"args-payload" json:"args-payload"`
}

// DefaultSchedulers are the schedulers be created by default.
// If these schedulers are not in the persistent configuration, they
// will be created automatically when reloading.
var DefaultSchedulers = SchedulerConfigs{
	{Type: "balance-resource"},
	{Type: "balance-leader"},
	{Type: "hot-resource"},
	{Type: "label"},
}

// IsDefaultScheduler checks whether the scheduler is enable by default.
func IsDefaultScheduler(typ string) bool {
	for _, c := range DefaultSchedulers {
		if typ == c.Type {
			return true
		}
	}
	return false
}

// ContainerLimitConfig is a config about scheduling rate limit of different types for a container.
type ContainerLimitConfig struct {
	AddPeer    float64 `toml:"add-peer" json:"add-peer"`
	RemovePeer float64 `toml:"remove-peer" json:"remove-peer"`
}

// Clone returns a cloned scheduling configuration.
func (c *ScheduleConfig) Clone() *ScheduleConfig {
	schedulers := append(c.Schedulers[:0:0], c.Schedulers...)
	var containerLimit map[uint64]ContainerLimitConfig
	if c.ContainerLimit != nil {
		containerLimit = make(map[uint64]ContainerLimitConfig, len(c.ContainerLimit))
		for k, v := range c.ContainerLimit {
			containerLimit[k] = v
		}
	}
	cfg := *c
	cfg.ContainerLimit = containerLimit
	cfg.Schedulers = schedulers
	cfg.SchedulersPayload = nil
	return &cfg
}

func (c *ScheduleConfig) adjust(meta *configMetaData, reloading bool) error {
	if !meta.IsDefined("max-snapshot-count") {
		adjustUint64(&c.MaxSnapshotCount, defaultMaxSnapshotCount)
	}
	if !meta.IsDefined("max-pending-peer-count") {
		adjustUint64(&c.MaxPendingPeerCount, defaultMaxPendingPeerCount)
	}
	if !meta.IsDefined("max-merge-resource-size") {
		adjustUint64(&c.MaxMergeResourceSize, defaultMaxMergeResourceSize)
	}
	if !meta.IsDefined("max-merge-resource-keys") {
		adjustUint64(&c.MaxMergeResourceKeys, defaultMaxMergeResourceKeys)
	}
	adjustDuration(&c.SplitMergeInterval, defaultSplitMergeInterval)
	adjustDuration(&c.PatrolResourceInterval, defaultPatrolResourceInterval)
	adjustDuration(&c.MaxContainerDownTime, defaultMaxContainerDownTime)
	if !meta.IsDefined("leader-schedule-limit") {
		adjustUint64(&c.LeaderScheduleLimit, defaultLeaderScheduleLimit)
	}
	if !meta.IsDefined("resource-schedule-limit") {
		adjustUint64(&c.ResourceScheduleLimit, defaultResourceScheduleLimit)
	}
	if !meta.IsDefined("replica-schedule-limit") {
		adjustUint64(&c.ReplicaScheduleLimit, defaultReplicaScheduleLimit)
	}
	if !meta.IsDefined("merge-schedule-limit") {
		adjustUint64(&c.MergeScheduleLimit, defaultMergeScheduleLimit)
	}
	if !meta.IsDefined("hot-resource-schedule-limit") {
		adjustUint64(&c.HotResourceScheduleLimit, defaultHotResourceScheduleLimit)
	}
	if !meta.IsDefined("hot-resource-cache-hits-threshold") {
		adjustUint64(&c.HotResourceCacheHitsThreshold, defaultHotResourceCacheHitsThreshold)
	}
	if !meta.IsDefined("tolerant-size-ratio") {
		adjustFloat64(&c.TolerantSizeRatio, defaultTolerantSizeRatio)
	}
	if !meta.IsDefined("scheduler-max-waiting-operator") {
		adjustUint64(&c.SchedulerMaxWaitingOperator, defaultSchedulerMaxWaitingOperator)
	}
	if !meta.IsDefined("leader-schedule-policy") {
		adjustString(&c.LeaderSchedulePolicy, defaultLeaderSchedulePolicy)
	}
	if !meta.IsDefined("container-limit-mode") {
		adjustString(&c.ContainerLimitMode, defaultContainerLimitMode)
	}
	if !meta.IsDefined("enable-joint-consensus") {
		c.EnableJointConsensus = defaultEnableJointConsensus
	}
	if !meta.IsDefined("enable-cross-table-merge") {
		c.EnableCrossTableMerge = defaultEnableCrossTableMerge
	}
	adjustFloat64(&c.LowSpaceRatio, defaultLowSpaceRatio)
	adjustFloat64(&c.HighSpaceRatio, defaultHighSpaceRatio)

	// new cluster:v2, old cluster:v1
	if !meta.IsDefined("resource-score-formula-version") && !reloading {
		adjustString(&c.ResourceScoreFormulaVersion, defaultResourceScoreFormulaVersion)
	}

	adjustSchedulers(&c.Schedulers, DefaultSchedulers)

	if c.ContainerLimit == nil {
		c.ContainerLimit = make(map[uint64]ContainerLimitConfig)
	}

	return c.Validate()
}

// Validate is used to validate if some scheduling configurations are right.
func (c *ScheduleConfig) Validate() error {
	if c.TolerantSizeRatio < 0 {
		return errors.New("tolerant-size-ratio should be nonnegative")
	}
	if c.LowSpaceRatio < 0 || c.LowSpaceRatio > 1 {
		return errors.New("low-space-ratio should between 0 and 1")
	}
	if c.HighSpaceRatio < 0 || c.HighSpaceRatio > 1 {
		return errors.New("high-space-ratio should between 0 and 1")
	}
	if c.LowSpaceRatio <= c.HighSpaceRatio {
		return errors.New("low-space-ratio should be larger than high-space-ratio")
	}
	for _, scheduleConfig := range c.Schedulers {
		if !IsSchedulerRegistered(scheduleConfig.Type) {
			return fmt.Errorf("create func of %v is not registered, maybe misspelled", scheduleConfig.Type)
		}
	}
	return nil
}

// ReplicationConfig is the replication configuration.
type ReplicationConfig struct {
	// MaxReplicas is the number of replicas for each resource.
	MaxReplicas uint64 `toml:"max-replicas" json:"max-replicas"`

	// The label keys specified the location of a container.
	// The placement priorities is implied by the order of label keys.
	// For example, ["zone", "rack"] means that we should place replicas to
	// different zones first, then to different racks if we don't have enough zones.
	LocationLabels typeutil.StringSlice `toml:"location-labels" json:"location-labels"`
	// StrictlyMatchLabel strictly checks if the label of your storage application is matched with LocationLabels.
	StrictlyMatchLabel bool `toml:"strictly-match-label" json:"strictly-match-label,string"`

	// When PlacementRules feature is enabled. MaxReplicas, LocationLabels and IsolationLabels are not used any more.
	EnablePlacementRules bool `toml:"enable-placement-rules" json:"enable-placement-rules,string"`

	// IsolationLevel is used to isolate replicas explicitly and forcibly if it's not empty.
	// Its value must be empty or one of LocationLabels.
	// Example:
	// location-labels = ["zone", "rack", "host"]
	// isolation-level = "zone"
	// With configuration like above, Prophet ensure that all replicas be placed in different zones.
	// Even if a zone is down, Prophet will not try to make up replicas in other zone
	// because other zones already have replicas on it.
	IsolationLevel string `toml:"isolation-level" json:"isolation-level"`

	// Groups resources groups
	Groups []uint64 `toml:"groups" json:"groups"`
}

// Clone makes a deep copy of the config.
func (c *ReplicationConfig) Clone() *ReplicationConfig {
	locationLabels := append(c.LocationLabels[:0:0], c.LocationLabels...)
	cfg := *c
	cfg.LocationLabels = locationLabels
	return &cfg
}

// Validate is used to validate if some replication configurations are right.
func (c *ReplicationConfig) Validate() error {
	foundIsolationLevel := false
	for _, label := range c.LocationLabels {
		err := ValidateLabels([]metapb.Pair{{Key: label}})
		if err != nil {
			return err
		}
		// IsolationLevel should be empty or one of LocationLabels
		if !foundIsolationLevel && label == c.IsolationLevel {
			foundIsolationLevel = true
		}
	}
	if c.IsolationLevel != "" && !foundIsolationLevel {
		return errors.New("isolation-level must be one of location-labels or empty")
	}
	return nil
}

func (c *ReplicationConfig) adjust(meta *configMetaData) error {
	adjustUint64(&c.MaxReplicas, defaultMaxReplicas)
	if !meta.IsDefined("enable-placement-rules") {
		c.EnablePlacementRules = defaultEnablePlacementRules
	}
	if !meta.IsDefined("strictly-match-label") {
		c.StrictlyMatchLabel = defaultStrictlyMatchLabel
	}
	if !meta.IsDefined("location-labels") {
		c.LocationLabels = defaultLocationLabels
	}
	if !meta.IsDefined("groups") {
		if len(c.Groups) == 0 {
			c.Groups = []uint64{0}
		}
	}
	return c.Validate()
}

// LabelPropertyConfig is the config section to set properties to container labels.
type LabelPropertyConfig map[string][]ContainerLabel

// ContainerLabel is the config item of LabelPropertyConfig.
type ContainerLabel struct {
	Key   string `toml:"key" json:"key"`
	Value string `toml:"value" json:"value"`
}

// Clone returns a cloned label property configuration.
func (c LabelPropertyConfig) Clone() LabelPropertyConfig {
	m := make(map[string][]ContainerLabel, len(c))
	for k, sl := range c {
		sl2 := make([]ContainerLabel, 0, len(sl))
		sl2 = append(sl2, sl...)
		m[k] = sl2
	}
	return m
}

// ContainerLimit is the default limit of adding peer and removing peer when putting containers.
type ContainerLimit struct {
	mu sync.RWMutex
	// AddPeer is the default rate of adding peers for container limit (per minute).
	AddPeer float64
	// RemovePeer is the default rate of removing peers for container limit (per minute).
	RemovePeer float64
}

// SetDefaultContainerLimit sets the default container limit for a given type.
func (sl *ContainerLimit) SetDefaultContainerLimit(typ limit.Type, ratePerMin float64) {
	sl.mu.Lock()
	defer sl.mu.Unlock()
	switch typ {
	case limit.AddPeer:
		sl.AddPeer = ratePerMin
	case limit.RemovePeer:
		sl.RemovePeer = ratePerMin
	}
}

// GetDefaultContainerLimit gets the default container limit for a given type.
func (sl *ContainerLimit) GetDefaultContainerLimit(typ limit.Type) float64 {
	sl.mu.RLock()
	defer sl.mu.RUnlock()
	switch typ {
	case limit.AddPeer:
		return sl.AddPeer
	case limit.RemovePeer:
		return sl.RemovePeer
	default:
		panic("invalid type")
	}
}

// ContainerHeartbeatDataProcessor process store heartbeat data, collect, store and process customize data
type ContainerHeartbeatDataProcessor interface {
	// Start init all customize data if the current node became the prophet leader
	Start(storage.Storage) error
	// Stop clear all customize data at current node, and other node became leader and will call `Start`
	Stop(storage.Storage) error
	// HandleHeartbeatReq handle the data from store heartbeat at the prophet leader node
	HandleHeartbeatReq(id uint64, data []byte, store storage.Storage) (responseData []byte, err error)
}<|MERGE_RESOLUTION|>--- conflicted
+++ resolved
@@ -65,19 +65,13 @@
 	} `toml:"-" json:"-"`
 
 	// Only test can change them.
-<<<<<<< HEAD
-	DisableStrictReconfigCheck bool      `toml:"-" json:"-"`
-	DisableResponse            bool      `toml:"-" json:"-"`
-	TestCtx                    *sync.Map `toml:"-" json:"-"`
-	FS                         vfs.FS    `toml:"-" json:"-"`
-=======
 	DisableStrictReconfigCheck bool `toml:"-" json:"-"`
 	// DisableResponse skip all client request
 	DisableResponse bool `toml:"-" json:"-"`
 	// EnableResponseNotLeader return not leader error for all client request
 	EnableResponseNotLeader bool      `toml:"-" json:"-"`
 	TestCtx                 *sync.Map `toml:"-" json:"-"`
->>>>>>> a748f3d1
+	FS                      vfs.FS    `toml:"-" json:"-"`
 }
 
 // NewConfig creates a new config.
