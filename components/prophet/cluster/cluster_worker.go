// Copyright 2020 PingCAP, Inc.
// Modifications copyright (C) 2021 MatrixOrigin.
//
// Licensed under the Apache License, Version 2.0 (the "License");
// you may not use this file except in compliance with the License.
// You may obtain a copy of the License at
//
//     http://www.apache.org/licenses/LICENSE-2.0
//
// Unless required by applicable law or agreed to in writing, software
// distributed under the License is distributed on an "AS IS" BASIS,
// See the License for the specific language governing permissions and
// limitations under the License.

package cluster

import (
	"fmt"

	"github.com/fagongzi/util/protoc"
	"github.com/matrixorigin/matrixcube/components/prophet/core"
	"github.com/matrixorigin/matrixcube/components/prophet/event"
	"github.com/matrixorigin/matrixcube/components/prophet/schedule"
	"github.com/matrixorigin/matrixcube/components/prophet/schedule/placement"
	"github.com/matrixorigin/matrixcube/components/prophet/util"
	"github.com/matrixorigin/matrixcube/pb/metapb"
	"github.com/matrixorigin/matrixcube/pb/rpcpb"
	"go.uber.org/zap"
)

// HandleShardHeartbeat processes CachedShard reports from client.
func (c *RaftCluster) HandleShardHeartbeat(res *core.CachedShard) error {
	c.RLock()
	co := c.coordinator
	c.RUnlock()

	if err := c.processShardHeartbeat(res); err != nil {
		if err == errShardDestroyed {
			co.opController.DispatchDestroyDirectly(res, schedule.DispatchFromHeartBeat)
			return nil
		}
		return err
	}

	co.opController.Dispatch(res, schedule.DispatchFromHeartBeat)
	return nil
}

// HandleCreateDestroying handle create destroying
func (c *RaftCluster) HandleCreateDestroying(req rpcpb.CreateDestroyingReq) (metapb.ShardState, error) {
	c.Lock()
	defer c.Unlock()

	if c.core.AlreadyRemoved(req.ID) {
		return metapb.ShardState_Destroyed, nil
	}

	status, err := c.getDestroyingStatusLocked(req.ID)
	if err != nil {
		return metapb.ShardState_Destroying, err
	}
	if status != nil {
		return status.State, nil
	}

	status = &metapb.DestroyingStatus{
		State:      metapb.ShardState_Destroying,
		Index:      req.Index,
		Replicas:   make(map[uint64]bool),
		RemoveData: req.RemoveData,
	}
	for _, id := range req.Replicas {
		status.Replicas[id] = false
	}
	if err := c.saveDestroyingStatusLocked(req.ID, status); err != nil {
		return metapb.ShardState_Destroying, err
	}

	return status.State, nil
}

// HandleReportDestroyed handle report destroyed
func (c *RaftCluster) HandleReportDestroyed(req rpcpb.ReportDestroyedReq) (metapb.ShardState, error) {
	c.Lock()
	defer c.Unlock()

	if c.core.AlreadyRemoved(req.ID) {
		return metapb.ShardState_Destroyed, nil
	}

	status, err := c.getDestroyingStatusLocked(req.ID)
	if err != nil {
		return metapb.ShardState_Destroying, err
	}
	if status == nil {
		c.logger.Fatal("BUG: missing destroying status",
			zap.Uint64("resource", req.ID))
		return metapb.ShardState_Destroying, nil
	}

	if status.State == metapb.ShardState_Destroyed {
		return metapb.ShardState_Destroyed, nil
	}
	if v, ok := status.Replicas[req.ReplicaID]; !ok || v {
		return status.State, nil
	}

	status.Replicas[req.ReplicaID] = true
	n := 0
	for _, destroyed := range status.Replicas {
		if destroyed {
			n++
		}
	}
	if n == len(status.Replicas) {
		status.State = metapb.ShardState_Destroyed
		status.Replicas = nil
	}
	if err := c.saveDestroyingStatusLocked(req.ID, status); err != nil {
		return metapb.ShardState_Destroying, err
	}

	return status.State, nil
}

// HandleGetDestroying returns resource destroying status
func (c *RaftCluster) HandleGetDestroying(req rpcpb.GetDestroyingReq) (*metapb.DestroyingStatus, error) {
	c.RLock()
	defer c.RUnlock()

	return c.getDestroyingStatusLocked(req.ID)
}

// ValidRequestShard is used to decide if the resource is valid.
func (c *RaftCluster) ValidRequestShard(reqShard *metapb.Shard) error {
	startKey, _ := reqShard.GetRange()
	res := c.GetShardByKey(reqShard.GetGroup(), startKey)
	if res == nil {
		return fmt.Errorf("resource not found, request resource: %v", reqShard)
	}
	// If the request epoch is less than current resource epoch, then returns an error.
	reqShardEpoch := reqShard.GetEpoch()
	resourceEpoch := res.Meta.GetEpoch()
	if reqShardEpoch.GetGeneration() < resourceEpoch.GetGeneration() ||
		reqShardEpoch.GetConfigVer() < resourceEpoch.GetConfigVer() {
		return fmt.Errorf("invalid resource epoch, request: %v, current: %v", reqShardEpoch, resourceEpoch)
	}
	return nil
}

// HandleAskBatchSplit handles the batch split request.
func (c *RaftCluster) HandleAskBatchSplit(request *rpcpb.ProphetRequest) (*rpcpb.AskBatchSplitRsp, error) {
	reqShard := metapb.NewShard()
	err := reqShard.Unmarshal(request.AskBatchSplit.Data)
	if err != nil {
		return nil, err
	}

	splitCount := request.AskBatchSplit.Count
	err = c.ValidRequestShard(reqShard)
	if err != nil {
		return nil, err
	}
	splitIDs := make([]rpcpb.SplitID, 0, splitCount)
	recordShards := make([]uint64, 0, splitCount+1)

	for i := 0; i < int(splitCount); i++ {
		newShardID, err := c.AllocID()
		if err != nil {
			return nil, err
		}

		peerIDs := make([]uint64, len(reqShard.GetReplicas()))
		for i := 0; i < len(peerIDs); i++ {
			if peerIDs[i], err = c.AllocID(); err != nil {
				return nil, err
			}
		}

		recordShards = append(recordShards, newShardID)
		splitIDs = append(splitIDs, rpcpb.SplitID{
			NewID:         newShardID,
			NewReplicaIDs: peerIDs,
		})

		c.logger.Info("ids allocated for resource split",
			zap.Uint64("resource", newShardID),
			zap.Any("peer-ids", peerIDs))
	}

	recordShards = append(recordShards, reqShard.GetID())
	// Disable merge the resources in a period of time.
	c.GetMergeChecker().RecordShardSplit(recordShards)

	// If resource splits during the scheduling process, resources with abnormal
	// status may be left, and these resources need to be checked with higher
	// priority.
	c.AddSuspectShards(recordShards...)

	return &rpcpb.AskBatchSplitRsp{SplitIDs: splitIDs}, nil
}

// HandleCreateShards handle create resources. It will create resources with full replica peers.
func (c *RaftCluster) HandleCreateShards(request *rpcpb.ProphetRequest) (*rpcpb.CreateShardsRsp, error) {
	if len(request.CreateShards.Shards) > 4 {
		return nil, fmt.Errorf("exceed the maximum batch size of create resources, max is %d current %d",
			4, len(request.CreateShards.Shards))
	}

	if request.CreateShards.LeastReplicas == nil {
		request.CreateShards.LeastReplicas = make([]uint64, len(request.CreateShards.Shards))
	}

	c.RLock()
	defer c.RUnlock()

	var shardsMeta []metapb.Shard
	var createdShards []metapb.Shard
	var leastPeers []int
	for idx, data := range request.CreateShards.Shards {
		res := metapb.Shard{}
		err := res.Unmarshal(data)
		if err != nil {
			return nil, err
		}
		if len(res.GetReplicas()) > 0 {
			return nil, fmt.Errorf("cann't assign peers in create resources")
		}

		// check recreate
		create := true
		for _, cr := range c.core.GetShards() {
			if cr.Meta.GetUnique() == res.GetUnique() {
				create = false
				c.logger.Info("resource already created",
					zap.String("unique", res.GetUnique()))
				break
			}
		}
		if create {
			c.core.ForeachWaittingCreateShards(func(wres metapb.Shard) {
				if wres.GetUnique() == res.GetUnique() {
					create = false
					c.logger.Info("resource already in waitting create queue",
						zap.String("unique", res.GetUnique()))
				}
			})
		}

		if !create {
			continue
		}

		id, err := c.storage.KV().AllocID()
		if err != nil {
			return nil, err
		}
		res.SetID(id)
		res.SetState(metapb.ShardState_Creating)

		_, err = c.core.PreCheckPutShard(core.NewCachedShard(res, nil))
		if err != nil {
			return nil, err
		}
		shardsMeta = append(shardsMeta, res)
		leastPeers = append(leastPeers, int(request.CreateShards.LeastReplicas[idx]))
	}

	for idx, res := range shardsMeta {
		cachedShard := core.NewCachedShard(res, nil)
		err := c.coordinator.checkers.FillReplicas(cachedShard, leastPeers[idx])
		if err != nil {
			return nil, err
		}

		cachedShard.Meta.SetEpoch(metapb.ShardEpoch{ConfigVer: uint64(len(cachedShard.Meta.GetReplicas()))})
		for idx := range cachedShard.Meta.GetReplicas() {
			id, err := c.storage.KV().AllocID()
			if err != nil {
				return nil, err
			}

			cachedShard.Meta.GetReplicas()[idx].ID = id
			cachedShard.Meta.GetReplicas()[idx].InitialMember = true
		}

		c.logger.Info("resource created",
			zap.Uint64("resource", cachedShard.Meta.GetID()),
			zap.Any("peers", cachedShard.Meta.GetReplicas()))

		createdShards = append(createdShards, cachedShard.Meta)
	}

	err := c.storage.PutShards(createdShards...)
	if err != nil {
		return nil, err
	}

	c.core.AddWaittingCreateShards(createdShards...)
	c.triggerNotifyCreateShards()
	return &rpcpb.CreateShardsRsp{}, nil
}

// HandleRemoveShards handle remove resources
func (c *RaftCluster) HandleRemoveShards(request *rpcpb.ProphetRequest) (*rpcpb.RemoveShardsRsp, error) {
	if len(request.RemoveShards.IDs) > 4 {
		return nil, fmt.Errorf("exceed the maximum batch size of remove resources, max is %d current %d",
			4, len(request.RemoveShards.IDs))
	}

	c.RLock()
	defer c.RUnlock()

	var targets []metapb.Shard
	var origin []metapb.Shard
	for _, id := range request.RemoveShards.IDs {
		if c.core.AlreadyRemoved(id) {
			continue
		}

		v := c.core.GetShard(id)
		if v == nil {
			return nil, fmt.Errorf("resource %d not found in prophet", id)
		}

		res := v.Meta // use cloned value
		res.SetState(metapb.ShardState_Destroyed)
		targets = append(targets, res)
		origin = append(origin, res)
	}
	if err := c.storage.PutShards(targets...); err != nil {
		return nil, err
	}

	c.core.AddRemovedShards(request.RemoveShards.IDs...)
	for _, shard := range origin {
		c.addNotifyLocked(event.NewShardEvent(shard, 0, true, false))
	}

	return &rpcpb.RemoveShardsRsp{}, nil
}

// HandleCheckShardState handle check resource state
func (c *RaftCluster) HandleCheckShardState(request *rpcpb.ProphetRequest) (*rpcpb.CheckShardStateRsp, error) {
	c.RLock()
	defer c.RUnlock()

	destroyed, destroying := c.core.GetDestroyShards(util.MustUnmarshalBM64(request.CheckShardState.IDs))
	return &rpcpb.CheckShardStateRsp{
		Destroyed:  util.MustMarshalBM64(destroyed),
		Destroying: util.MustMarshalBM64(destroying),
	}, nil
}

// HandlePutPlacementRule handle put placement rule
func (c *RaftCluster) HandlePutPlacementRule(request *rpcpb.ProphetRequest) error {
	return c.GetRuleManager().SetRule(placement.NewRuleFromRPC(request.PutPlacementRule.Rule))
}

// HandleAppliedRules handle get applied rules
func (c *RaftCluster) HandleAppliedRules(request *rpcpb.ProphetRequest) (*rpcpb.GetAppliedRulesRsp, error) {
	res := c.GetShard(request.GetAppliedRules.ShardID)
	if res == nil {
		return nil, fmt.Errorf("resource %d not found", request.GetAppliedRules.ShardID)
	}

	rules := c.GetRuleManager().GetRulesForApplyShard(res)
	return &rpcpb.GetAppliedRulesRsp{
		Rules: placement.RPCRules(rules),
	}, nil
}

func (c *RaftCluster) HandleAddScheduleGroupRule(request *rpcpb.ProphetRequest) error {
	c.RLock()
	defer c.RUnlock()

	id, err := c.AllocID()
	if err != nil {
		return err
	}
	request.AddScheduleGroupRule.Rule.ID = id
	if !c.core.AddScheduleGroupRule(request.AddScheduleGroupRule.Rule) {
		return nil
	}
	return c.storage.PutScheduleGroupRule(request.AddScheduleGroupRule.Rule)
}

func (c *RaftCluster) HandleGetScheduleGroupRule(request *rpcpb.ProphetRequest) ([]metapb.ScheduleGroupRule, error) {
	c.RLock()
	defer c.RUnlock()
	return c.core.ScheduleGroupRules, nil
}

func (c *RaftCluster) triggerNotifyCreateShards() {
	if c.createShardC != nil {
		select {
		case c.createShardC <- struct{}{}:
		default:
		}
	}
}

func (c *RaftCluster) doNotifyCreateShards() {
	c.core.ForeachWaittingCreateShards(func(res metapb.Shard) {
		c.addNotifyLocked(event.NewShardEvent(res, 0, false, true))
	})
}

func (c *RaftCluster) getDestroyingStatusLocked(id uint64) (*metapb.DestroyingStatus, error) {
	status := c.core.GetDestroyingStatus(id)
	if status != nil {
		return status, nil
	}

	v, err := c.storage.GetShardExtra(id)
	if err != nil {
		return nil, err
	}

	if len(v) > 0 {
		status = &metapb.DestroyingStatus{}
		protoc.MustUnmarshal(status, v)
		return status, nil
	}
	return nil, nil
}

func (c *RaftCluster) saveDestroyingStatusLocked(id uint64, status *metapb.DestroyingStatus) error {
<<<<<<< HEAD
	if status.State == metapb.ResourceState_Destroyed {
		c.core.AddRemovedResources(id)

		var savedRes metadata.Resource
		res := c.core.GetResource(id)
		if res == nil {
			// maybe removed due to overlap resource, usie id and state constructs
			savedRes = c.adapter.NewResource()
			savedRes.SetID(id)
		} else {
			res.Meta.SetState(metapb.ResourceState_Destroyed)
			savedRes = res.Meta.Clone()
		}

		savedRes.SetState(metapb.ResourceState_Destroyed)
		if err := c.storage.PutResourceAndExtra(savedRes, protoc.MustMarshal(status)); err != nil {
=======
	if status.State == metapb.ShardState_Destroyed {
		c.core.AddRemovedShards(id)

		var savedShard metapb.Shard
		res := c.core.GetShard(id)
		if res == nil {
			// maybe removed due to overlap shard, use id and state constructs
			savedShard = metapb.Shard{}
			savedShard.SetID(id)
			savedShard.SetState(metapb.ShardState_Destroyed)
		} else {
			res.Meta.SetState(metapb.ShardState_Destroyed)
			savedShard = res.Meta
		}

		if err := c.storage.PutShardAndExtra(savedShard, protoc.MustMarshal(status)); err != nil {
>>>>>>> 6903863a
			return err
		}
	} else {
		err := c.storage.PutShardExtra(id, protoc.MustMarshal(status))
		if err != nil {
			return err
		}
	}

	c.core.UpdateDestroyingStatus(id, status)
	return nil
}<|MERGE_RESOLUTION|>--- conflicted
+++ resolved
@@ -426,24 +426,6 @@
 }
 
 func (c *RaftCluster) saveDestroyingStatusLocked(id uint64, status *metapb.DestroyingStatus) error {
-<<<<<<< HEAD
-	if status.State == metapb.ResourceState_Destroyed {
-		c.core.AddRemovedResources(id)
-
-		var savedRes metadata.Resource
-		res := c.core.GetResource(id)
-		if res == nil {
-			// maybe removed due to overlap resource, usie id and state constructs
-			savedRes = c.adapter.NewResource()
-			savedRes.SetID(id)
-		} else {
-			res.Meta.SetState(metapb.ResourceState_Destroyed)
-			savedRes = res.Meta.Clone()
-		}
-
-		savedRes.SetState(metapb.ResourceState_Destroyed)
-		if err := c.storage.PutResourceAndExtra(savedRes, protoc.MustMarshal(status)); err != nil {
-=======
 	if status.State == metapb.ShardState_Destroyed {
 		c.core.AddRemovedShards(id)
 
@@ -460,7 +442,6 @@
 		}
 
 		if err := c.storage.PutShardAndExtra(savedShard, protoc.MustMarshal(status)); err != nil {
->>>>>>> 6903863a
 			return err
 		}
 	} else {
