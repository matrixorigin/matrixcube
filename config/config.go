// Copyright 2020 MatrixOrigin.
//
// Licensed under the Apache License, Version 2.0 (the "License");
// you may not use this file except in compliance with the License.
// You may obtain a copy of the License at
//
//     http://www.apache.org/licenses/LICENSE-2.0
//
// Unless required by applicable law or agreed to in writing, software
// distributed under the License is distributed on an "AS IS" BASIS,
// See the License for the specific language governing permissions and
// limitations under the License.

package config

import (
	"log"
	"path"
	"time"

	"github.com/matrixorigin/matrixcube/aware"
	pconfig "github.com/matrixorigin/matrixcube/components/prophet/config"
	"github.com/matrixorigin/matrixcube/components/prophet/pb/metapb"
	"github.com/matrixorigin/matrixcube/components/prophet/util/typeutil"
	"github.com/matrixorigin/matrixcube/metric"
	"github.com/matrixorigin/matrixcube/pb/bhmetapb"
	"github.com/matrixorigin/matrixcube/snapshot"
	"github.com/matrixorigin/matrixcube/storage"
	"github.com/matrixorigin/matrixcube/transport"
	"github.com/matrixorigin/matrixcube/vfs"
)

var (
	kb = 1024
	mb = 1024 * kb

	defaultGroups                   uint64 = 1
	defaultSendRaftBatchSize        uint64 = 64
	defaultMaxConcurrencySnapChunks uint64 = 8
	defaultSnapChunkSize                   = 4 * mb
	defaultApplyWorkerCount         uint64 = 32
	defaultSendRaftMsgWorkerCount   uint64 = 8
	defaultRaftMaxWorkers           uint64 = 32
	defaultRaftElectionTick                = 10
	defaultRaftHeartbeatTick               = 2
	defaultCompactDuration                 = time.Second * 30
	defaultShardSplitCheckDuration         = time.Second * 30
	defaultShardStateCheckDuration         = time.Second * 60
	defaultMaxEntryBytes                   = 10 * mb
	defaultShardCapacityBytes       uint64 = uint64(96 * mb)
	defaultMaxAllowTransferLag      uint64 = 2
	defaultCompactThreshold         uint64 = 256
	defaultRaftTickDuration                = time.Second
	defaultMaxPeerDownTime                 = time.Minute * 30
	defaultShardHeartbeatDuration          = time.Second * 2
	defaultStoreHeartbeatDuration          = time.Second * 10
	defaultMaxInflightMsgs                 = 8
	defaultDataPath                        = "/tmp/matrixcube"
	defaultSnapshotDirName                 = "snapshots"
	defaultProphetDirName                  = "prophet"
	defaultRaftAddr                        = "127.0.0.1:20001"
	defaultRPCAddr                         = "127.0.0.1:20002"
)

// Config matrixcube config
type Config struct {
	RaftAddr   string     `toml:"addr-raft"`
	ClientAddr string     `toml:"addr-client"`
	DataPath   string     `toml:"dir-data"`
	DeployPath string     `toml:"dir-deploy"`
	Version    string     `toml:"version"`
	GitHash    string     `toml:"githash"`
	Labels     [][]string `toml:"labels"`
	// Capacity max capacity can use
	Capacity           typeutil.ByteSize `toml:"capacity"`
	UseMemoryAsStorage bool              `toml:"use-memory-as-storage"`
	ShardGroups        uint64            `toml:"shard-groups"`
	Replication        ReplicationConfig `toml:"replication"`
	Snapshot           SnapshotConfig    `toml:"snapshot"`
	// Raft raft config
	Raft RaftConfig `toml:"raft"`
	// Worker worker config
	Worker WorkerConfig `toml:"worker"`
	// Prophet prophet config
	Prophet pconfig.Config `toml:"prophet"`
	// Storage config
	Storage StorageConfig
	// Customize config
	Customize CustomizeConfig
	// Metric Config
	Metric metric.Cfg `toml:"metric"`
<<<<<<< HEAD
	// FS used in MatrixCube
	FS vfs.FS
=======

	// Test only used in testing
	Test TestConfig
>>>>>>> 7e84736b
}

// Adjust adjust
func (c *Config) Adjust() {
	c.validate()

	if c.FS == nil {
		c.FS = vfs.Default
	}

	if c.RaftAddr == "" {
		c.RaftAddr = defaultRaftAddr
	}

	if c.ClientAddr == "" {
		c.ClientAddr = defaultRPCAddr
	}

	if c.DataPath == "" {
		c.DataPath = defaultDataPath
	}

	if c.DeployPath == "" {
		c.DeployPath = "not set"
	}

	if c.GitHash == "" {
		c.DeployPath = "not set"
	}

	if c.ShardGroups == 0 {
		c.ShardGroups = defaultGroups
	}

	(&c.Snapshot).adjust()
	(&c.Replication).adjust()
	(&c.Raft).adjust(uint64(c.Replication.ShardCapacityBytes))
	c.Prophet.DataDir = path.Join(c.DataPath, defaultProphetDirName)
	c.Prophet.ContainerHeartbeatDataProcessor = c.Customize.CustomStoreHeartbeatDataProcessor
	(&c.Prophet).Adjust(nil, false)
	(&c.Worker).adjust()

	if c.Customize.TestShardStateAware != nil {
		if c.Customize.CustomShardStateAwareFactory != nil {
			c.Customize.TestShardStateAware.SetWrapper(c.Customize.CustomShardStateAwareFactory())
		}

		c.Customize.CustomShardStateAwareFactory = func() aware.ShardStateAware {
			return c.Customize.TestShardStateAware
		}
	}

	if c.Test.Shards == nil {
		c.Test.Shards = make(map[uint64]*TestShardConfig)
	}
}

func (c *Config) validate() {
	if c.Storage.DataStorageFactory == nil {
		log.Panicf("missing Config.Storage.DataStorageFactory")
	}

	if c.Storage.MetaStorage == nil {
		log.Panicf("missing Config.Storage.MetaStorage")
	}

	if c.Storage.ForeachDataStorageFunc == nil {
		log.Panicf("missing Config.Storage.ForeachDataStorageFunc")
	}
}

// SnapshotDir returns snapshot dir
func (c *Config) SnapshotDir() string {
	return path.Join(c.DataPath, defaultSnapshotDirName)
}

// ReplicationConfig replication config
type ReplicationConfig struct {
	MaxPeerDownTime         typeutil.Duration `toml:"max-peer-down-time"`
	ShardHeartbeatDuration  typeutil.Duration `toml:"shard-heartbeat-duration"`
	StoreHeartbeatDuration  typeutil.Duration `toml:"store-heartbeat-duration"`
	ShardSplitCheckDuration typeutil.Duration `toml:"shard-split-check-duration"`
	ShardStateCheckDuration typeutil.Duration `toml:"shard-state-check-duration"`
	DisableShardSplit       bool              `toml:"disable-shard-split"`
	AllowRemoveLeader       bool              `toml:"allow-remove-leader"`
	ShardCapacityBytes      typeutil.ByteSize `toml:"shard-capacity-bytes"`
	ShardSplitCheckBytes    typeutil.ByteSize `toml:"shard-split-check-bytes"`
}

func (c *ReplicationConfig) adjust() {
	if c.MaxPeerDownTime.Duration == 0 {
		c.MaxPeerDownTime.Duration = defaultMaxPeerDownTime
	}

	if c.ShardHeartbeatDuration.Duration == 0 {
		c.ShardHeartbeatDuration.Duration = defaultShardHeartbeatDuration
	}

	if c.StoreHeartbeatDuration.Duration == 0 {
		c.StoreHeartbeatDuration.Duration = defaultStoreHeartbeatDuration
	}

	if c.ShardSplitCheckDuration.Duration == 0 {
		c.ShardSplitCheckDuration.Duration = defaultShardSplitCheckDuration
	}

	if c.ShardStateCheckDuration.Duration == 0 {
		c.ShardStateCheckDuration.Duration = defaultShardStateCheckDuration
	}

	if c.ShardCapacityBytes == 0 {
		c.ShardCapacityBytes = typeutil.ByteSize(defaultShardCapacityBytes)
	}

	if c.ShardSplitCheckBytes == 0 {
		c.ShardSplitCheckBytes = c.ShardCapacityBytes * 80 / 100
	}
}

// SnapshotConfig snapshot config
type SnapshotConfig struct {
	MaxConcurrencySnapChunks uint64            `toml:"max-concurrency-snap-chunks"`
	SnapChunkSize            typeutil.ByteSize `toml:"snap-chunk-size"`
}

func (c *SnapshotConfig) adjust() {
	if c.MaxConcurrencySnapChunks == 0 {
		c.MaxConcurrencySnapChunks = defaultMaxConcurrencySnapChunks
	}

	if c.SnapChunkSize == 0 {
		c.SnapChunkSize = typeutil.ByteSize(defaultSnapChunkSize)
	}
}

// WorkerConfig worker config
type WorkerConfig struct {
	ApplyWorkerCount       uint64 `toml:"raft-apply-worker"`
	SendRaftMsgWorkerCount uint64 `toml:"raft-msg-worker"`
	RaftEventWorkers       uint64 `toml:"raft-event-workers"`
}

func (c *WorkerConfig) adjust() {
	if c.ApplyWorkerCount == 0 {
		c.ApplyWorkerCount = defaultApplyWorkerCount
	}

	if c.SendRaftMsgWorkerCount == 0 {
		c.SendRaftMsgWorkerCount = defaultSendRaftMsgWorkerCount
	}

	if c.RaftEventWorkers == 0 {
		c.RaftEventWorkers = defaultRaftMaxWorkers
	}
}

// ShardConfig shard config
type ShardConfig struct {
	// SplitCheckInterval interval to check shard whether need to be split or not.
	SplitCheckInterval typeutil.Duration `toml:"split-check-interval"`
	// SplitCheckDiff when size change of shard exceed the diff since last check, it
	// will be checked again whether it should be split.
	SplitCheckDiff uint64 `toml:"split-check-diff"`
}

// RaftConfig raft config
type RaftConfig struct {
	// EnablePreVote minimizes disruption when a partitioned node rejoins the cluster by using a two phase election
	EnablePreVote bool `toml:"enable-pre-vote"`
	// TickInterval raft tick interval
	TickInterval typeutil.Duration `toml:"tick-interval"`
	// HeartbeatTicks how many ticks to send raft heartbeat message
	HeartbeatTicks int `toml:"heartbeat-ticks"`
	// ElectionTimeoutTicks how many ticks to send election message
	ElectionTimeoutTicks int `toml:"election-timeout-ticks"`
	// MaxSizePerMsg max bytes per raft message
	MaxSizePerMsg typeutil.ByteSize `toml:"max-size-per-msg"`
	// MaxInflightMsgs max raft message count in a raft rpc
	MaxInflightMsgs int `toml:"max-inflight-msgs"`
	// MaxEntryBytes max bytes of entry in a proposal message
	MaxEntryBytes typeutil.ByteSize `toml:"max-entry-bytes"`
	// SendRaftBatchSize raft message sender count
	SendRaftBatchSize uint64 `toml:"send-raft-batch-size"`
	// RaftLog raft log 配置
	RaftLog RaftLogConfig `toml:"raft-log"`
}

func (c *RaftConfig) adjust(shardCapacityBytes uint64) {
	if c.TickInterval.Duration == 0 {
		c.TickInterval.Duration = defaultRaftTickDuration
	}

	if c.HeartbeatTicks == 0 {
		c.HeartbeatTicks = defaultRaftHeartbeatTick
	}

	if c.ElectionTimeoutTicks == 0 {
		c.ElectionTimeoutTicks = defaultRaftElectionTick
	}

	if c.MaxInflightMsgs == 0 {
		c.MaxInflightMsgs = defaultMaxInflightMsgs
	}

	if c.SendRaftBatchSize == 0 {
		c.SendRaftBatchSize = defaultSendRaftBatchSize
	}

	if c.MaxEntryBytes == 0 {
		c.MaxEntryBytes = typeutil.ByteSize(defaultMaxEntryBytes)
	}

	(&c.RaftLog).adjust(shardCapacityBytes)
}

// RaftLogConfig raft log config
type RaftLogConfig struct {
	DisableSync           bool              `toml:"disable-sync"`
	CompactDuration       typeutil.Duration `toml:"compact-duration"`
	CompactThreshold      uint64            `toml:"compact-threshold"`
	DisableCompactProtect []uint64          `toml:"disable-compact-protect"`
	MaxAllowTransferLag   uint64            `toml:"max-allow-transfer-lag"`
	ForceCompactCount     uint64
	ForceCompactBytes     uint64
	CompactProtectLag     uint64
}

func (c *RaftLogConfig) adjust(shardCapacityBytes uint64) {
	if c.CompactDuration.Duration == 0 {
		c.CompactDuration.Duration = defaultCompactDuration
	}

	if c.MaxAllowTransferLag == 0 {
		c.MaxAllowTransferLag = defaultMaxAllowTransferLag
	}

	if c.CompactThreshold == 0 {
		c.CompactThreshold = defaultCompactThreshold
	}

	if c.ForceCompactCount == 0 {
		c.ForceCompactCount = shardCapacityBytes * uint64(mb) * 3 / 4 / uint64(kb)
	}

	if c.ForceCompactBytes == 0 {
		c.ForceCompactBytes = shardCapacityBytes * 3 / 4
	}

	if c.CompactProtectLag == 0 {
		c.CompactProtectLag = shardCapacityBytes * uint64(mb) / 256 / 16
	}
}

// StorageConfig storage config
type StorageConfig struct {
	// MetaStorage used to store raft, shards and store's metadata
	MetaStorage storage.MetadataStorage
	// DataStorageFactory is a storage factory  to store application's data
	DataStorageFactory func(group uint64, shardID uint64) storage.DataStorage
	// DataMoveFunc move data from a storage to others
	DataMoveFunc func(bhmetapb.Shard, []bhmetapb.Shard) error
	// ForeachDataStorageFunc do in every storage
	ForeachDataStorageFunc func(cb func(storage.DataStorage))
}

// CustomizeConfig customize config
type CustomizeConfig struct {
	// CustomShardStateAwareFactory is a factory func to create aware.ShardStateAware to handled shard life cycle.
	CustomShardStateAwareFactory func() aware.ShardStateAware
	// CustomInitShardsFactory is a factory func to provide init shards to cube to bootstrap the cluster.
	CustomInitShardsFactory func() []bhmetapb.Shard
	// CustomSnapshotManagerFactory is a factory func to create a snapshot.SnapshotManager to handle snapshot by youself.
	CustomSnapshotManagerFactory func() snapshot.SnapshotManager
	// CustomTransportFactory is a factory func to create a transport.Transport to handle raft rpc by youself.
	CustomTransportFactory func() transport.Transport
	// CustomSnapshotDataCreateFuncFactory is factory create a func which called by cube if a snapshot need to create.
	CustomSnapshotDataCreateFuncFactory func(group uint64) func(dataPath string, shard bhmetapb.Shard) error
	// CustomSnapshotDataApplyFuncFactory is factory create a func which called by cube if a snapshot need to apply.
	CustomSnapshotDataApplyFuncFactory func(group uint64) func(dataPath string, shard bhmetapb.Shard) error
	// CustomSplitCheckFuncFactory  is factory create a func which called periodically by cube to check if the shard needs to be split
	CustomSplitCheckFuncFactory func(group uint64) func(bhmetapb.Shard) (totalSize uint64, totalKeys uint64, splitKeys [][]byte, err error)
	// CustomSplitCompletedFuncFactory  is factory create a func which called by cube when the split operation of the shard is completed.
	// We can update the attributes of old and news shards in this func
	CustomSplitCompletedFuncFactory func(group uint64) func(old *bhmetapb.Shard, news []bhmetapb.Shard)
	// CustomCanReadLocalFunc returns true if the shard can read without raft
	CustomCanReadLocalFunc func(bhmetapb.Shard) bool
	// CustomAdjustCompactFunc is factory create a func which used to adjust raft log compactIdx
	CustomAdjustCompactFuncFactory func(group uint64) func(shard bhmetapb.Shard, compactIndex uint64) (newCompactIdx uint64, err error)
	// CustomAdjustInitAppliedIndexFactory is factory create a func which used to adjust init applied raft log index
	CustomAdjustInitAppliedIndexFactory func(group uint64) func(shard bhmetapb.Shard, initAppliedIndex uint64) (adjustAppliedIndex uint64)
	// CustomStoreHeartbeatDataProcessor process store heartbeat data, collect, store and process customize data
	CustomStoreHeartbeatDataProcessor StoreHeartbeatDataProcessor
	// TestShardStateAware just for test
	TestShardStateAware aware.TestShardStateAware
}

// GetLabels returns lables
func (c *Config) GetLabels() []metapb.Pair {
	var labels []metapb.Pair
	for _, kv := range c.Labels {
		labels = append(labels, metapb.Pair{
			Key:   kv[0],
			Value: kv[1],
		})
	}

	return labels
}

// StoreHeartbeatDataProcessor process store heartbeat data, collect, store and process customize data
type StoreHeartbeatDataProcessor interface {
	pconfig.ContainerHeartbeatDataProcessor

	// HandleHeartbeatRsp handle the data from store heartbeat at the each worker node
	HandleHeartbeatRsp(data []byte) error
	// CollectData collect data at every heartbeat
	CollectData() []byte
}

// TestConfig all test config
type TestConfig struct {
	Shards map[uint64]*TestShardConfig
}

// TestShardConfig shard test config
type TestShardConfig struct {
	// SkipSaveRaftApplyState skip save raft apply state to metastorage after applied a raft log
	SkipSaveRaftApplyState bool
	// SkipApply skip apply any raft log
	SkipApply bool
}<|MERGE_RESOLUTION|>--- conflicted
+++ resolved
@@ -89,14 +89,10 @@
 	Customize CustomizeConfig
 	// Metric Config
 	Metric metric.Cfg `toml:"metric"`
-<<<<<<< HEAD
 	// FS used in MatrixCube
 	FS vfs.FS
-=======
-
 	// Test only used in testing
 	Test TestConfig
->>>>>>> 7e84736b
 }
 
 // Adjust adjust
