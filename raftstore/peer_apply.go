--- conflicted
+++ resolved
@@ -16,75 +16,12 @@
 import (
 	"go.etcd.io/etcd/raft/v3/raftpb"
 
-<<<<<<< HEAD
-	"github.com/fagongzi/goetty/buf"
-	"github.com/fagongzi/util/protoc"
-	"github.com/matrixorigin/matrixcube/components/keys"
-=======
->>>>>>> 9f891759
 	"github.com/matrixorigin/matrixcube/components/prophet/pb/metapb"
+	"github.com/matrixorigin/matrixcube/pb/bhmetapb"
 )
 
-func (s *store) doDestroy(shardID uint64, tombstone bool, why string) {
-	pr := s.getPR(shardID, false)
-	if pr != nil {
-		if pr.sm != nil {
-			pr.sm.destroy()
-		}
-		if tombstone {
-			pr.sm.setShardState(metapb.ResourceState_Removed)
-		}
-		pr.mustDestroy(why)
-	}
-}
-
-<<<<<<< HEAD
-func (pr *peerReplica) doCompactRaftLog(shardID, startIndex, endIndex uint64) error {
-	firstIndex := startIndex
-
-	if firstIndex == 0 {
-		startKey := keys.GetRaftLogKey(shardID, 0)
-		firstIndex = endIndex
-		key, _, err := pr.store.MetadataStorage().Seek(startKey)
-		if err != nil {
-			return err
-		}
-
-		if len(key) > 0 {
-			firstIndex, err = keys.GetRaftLogIndex(key)
-			if err != nil {
-				return err
-			}
-		}
-	}
-
-	if firstIndex >= endIndex {
-		logger.Infof("shard %d no need to gc raft log",
-			shardID)
-		return nil
-	}
-
-	wb := util.NewWriteBatch()
-	for index := firstIndex; index < endIndex; index++ {
-		key := keys.GetRaftLogKey(shardID, index)
-		err := wb.Delete(key)
-		if err != nil {
-			return err
-		}
-	}
-
-	err := pr.store.MetadataStorage().Write(wb, false)
-	if err == nil {
-		logger.Debugf("shard %d raft log gc complete, entriesCount=<%d>",
-			shardID,
-			(endIndex - startIndex))
-	}
-
-	return err
-=======
 func (pr *peerReplica) doCompactRaftLog(index uint64) error {
 	return pr.store.logdb.RemoveEntriesTo(pr.shardID, pr.peer.ID, index)
->>>>>>> 9f891759
 }
 
 func (pr *peerReplica) doApplyCommittedEntries(commitedEntries []raftpb.Entry) error {
@@ -94,456 +31,48 @@
 		len(commitedEntries))
 
 	pr.sm.applyCommittedEntries(commitedEntries)
-
 	if pr.sm.isPendingRemove() {
-		pr.sm.destroy()
+		pr.doApplyDestory(false)
 	}
 
 	return nil
-<<<<<<< HEAD
 }
 
-type asyncApplyResult struct {
-	shardID          uint64
-	appliedIndexTerm uint64
-	applyState       bhraftpb.RaftApplyState
-	result           *execResult
-	metrics          applyMetrics
-}
+func (pr *peerReplica) doApplyDestory(tombstoneInCluster bool) error {
+	// Shard destory need 2 phase
+	// Phase1, update the state to Tombstone
+	// Phase2, clean up data asynchronously and remove the state key
+	// When we restart store, we can see partially data, because Phase1 and Phase2 are not atomic.
+	// We will execute cleanup if we found the Tombstone key.
 
-func (res *asyncApplyResult) hasSplitExecResult() bool {
-	return nil != res.result && res.result.splitResult != nil
-}
-
-type execResult struct {
-	adminType    raftcmdpb.AdminCmdType
-	changePeer   *changePeer
-	splitResult  *splitResult
-	raftGCResult *raftGCResult
-	needSyncData bool
-}
-
-type changePeer struct {
-	index      uint64
-	confChange raftpb.ConfChangeV2
-	changes    []raftcmdpb.ChangePeerRequest
-	shard      bhmetapb.Shard
-}
-
-type splitResult struct {
-	derived bhmetapb.Shard
-	shards  []bhmetapb.Shard
-}
-
-type raftGCResult struct {
-	state      bhraftpb.RaftTruncatedState
-	firstIndex uint64
-}
-
-type applyContext struct {
-	pr         *peerReplica
-	raftWB     *util.WriteBatch
-	dataWB     *util.WriteBatch
-	attrs      map[string]interface{}
-	buf        *buf.ByteBuf
-	applyState bhraftpb.RaftApplyState
-	req        *raftcmdpb.RaftCMDRequest
-	index      uint64
-	term       uint64
-	offset     int
-	batchSize  int
-	metrics    applyMetrics
-}
-
-func newApplyContext(pr *peerReplica) *applyContext {
-	return &applyContext{
-		raftWB: util.NewWriteBatch(),
-		dataWB: util.NewWriteBatch(),
-		buf:    buf.NewByteBuf(512),
-		attrs:  make(map[string]interface{}),
-		pr:     pr,
+	if tombstoneInCluster {
+		pr.sm.setShardState(metapb.ResourceState_Removed)
 	}
-}
-
-func (ctx *applyContext) reset() {
-	ctx.raftWB.Reset()
-	ctx.dataWB.Reset()
-	for key := range ctx.attrs {
-		delete(ctx.attrs, key)
-	}
-	ctx.applyState = bhraftpb.RaftApplyState{}
-	ctx.req = nil
-	ctx.index = 0
-	ctx.term = 0
-	ctx.offset = 0
-	ctx.batchSize = 0
-	ctx.metrics = applyMetrics{}
-}
-
-func (ctx *applyContext) WriteBatch() *util.WriteBatch {
-	return ctx.dataWB
-}
-func (ctx *applyContext) Attrs() map[string]interface{} {
-	return ctx.attrs
-}
-
-func (ctx *applyContext) ByteBuf() *buf.ByteBuf {
-	return ctx.buf
-}
-
-func (ctx *applyContext) LogIndex() uint64 {
-	return ctx.index
-}
-
-func (ctx *applyContext) Offset() int {
-	return ctx.offset
-}
-
-func (ctx *applyContext) BatchSize() int {
-	return ctx.batchSize
-}
-
-func (ctx *applyContext) DataStorage() storage.DataStorage {
-	return ctx.pr.store.DataStorageByGroup(ctx.pr.shard.Group, ctx.pr.shardID)
-}
-
-func (ctx *applyContext) StoreID() uint64 {
-	return ctx.pr.store.Meta().ID
-}
-
-type applyDelegate struct {
-	store  *store
-	peerID uint64
-	shard  bhmetapb.Shard
-	// if we remove ourself in ChangePeer remove, we should set this flag, then
-	// any following committed logs in same Ready should be applied failed.
-	pendingRemove        bool
-	applyState           bhraftpb.RaftApplyState
-	appliedIndexTerm     uint64
-	term                 uint64
-	pendingCMDs          []cmd
-	pendingChangePeerCMD cmd
-	ctx                  *applyContext
-}
-
-func (d *applyDelegate) clearAllCommandsAsStale() {
-	for _, c := range d.pendingCMDs {
-		d.notifyStaleCMD(c)
+	shard := pr.getShard()
+	index, _ := pr.sm.getAppliedIndexTerm()
+	err := pr.sm.saveShardMetedata(index, shard, bhmetapb.PeerState_Tombstone)
+	if err != nil {
+		logger.Fatalf("%s do apply destory failed with %+v",
+			pr.id(), err)
 	}
 
-	if d.pendingChangePeerCMD.req != nil {
-		d.notifyStaleCMD(d.pendingChangePeerCMD)
-	}
-
-	d.pendingCMDs = d.pendingCMDs[:0]
-	d.pendingChangePeerCMD = emptyCMD
-}
-
-func (d *applyDelegate) findCB(ctx *applyContext) (cmd, bool) {
-	if isChangePeerCMD(ctx.req) {
-		c := d.pendingChangePeerCMD
-		if c.req == nil {
-			return emptyCMD, false
-		} else if bytes.Equal(ctx.req.Header.ID, c.getUUID()) {
-			return c, true
-		}
-
-		d.notifyStaleCMD(c)
-		return emptyCMD, false
-	}
-
-	for {
-		head, ok := d.popPendingCMD(ctx.term)
-		if !ok || head.req == nil {
-			return emptyCMD, false
-		}
-
-		if bytes.Equal(head.getUUID(), ctx.req.Header.ID) {
-			return head, true
-		}
-
-		// Because of the lack of original RaftCmdRequest, we skip calling
-		// coprocessor here.
-		d.notifyStaleCMD(head)
-	}
-}
-
-func (d *applyDelegate) appendPendingCmd(c cmd) {
-	d.pendingCMDs = append(d.pendingCMDs, c)
-}
-
-func (d *applyDelegate) popPendingCMD(raftLogEntryTerm uint64) (cmd, bool) {
-	if len(d.pendingCMDs) == 0 {
-		return emptyCMD, false
-	}
-
-	if d.pendingCMDs[0].term > raftLogEntryTerm {
-		return emptyCMD, false
-	}
-
-	c := d.pendingCMDs[0]
-	d.pendingCMDs[0] = emptyCMD
-	d.pendingCMDs = d.pendingCMDs[1:]
-	return c, true
-}
-
-func (d *applyDelegate) notifyStaleCMD(c cmd) {
-	c.resp(errorStaleCMDResp(c.getUUID(), d.term))
-}
-
-func (d *applyDelegate) notifyShardRemoved(c cmd) {
-	logger.Infof("shard %d cmd is removed, skip. cmd=<%+v>",
-		d.shard.ID,
-		c)
-	c.respShardNotFound(d.shard.ID)
-}
-
-func (d *applyDelegate) applyCommittedEntries(commitedEntries []raftpb.Entry) {
-	if len(commitedEntries) <= 0 {
-		return
-	}
-
-	start := time.Now()
-	req := pb.AcquireRaftCMDRequest()
-
-	for _, entry := range commitedEntries {
-		if d.isPendingRemove() {
-			// This peer is about to be destroyed, skip everything.
-			break
-		}
-		expectIndex := d.applyState.AppliedIndex + 1
-		if expectIndex != entry.Index {
-			logger.Fatalf("shard %d peer %d index not match, expect=<%d> get=<%d> state=<%+v> entry=<%+v>",
-				d.shard.ID,
-				d.peerID,
-				expectIndex,
-				entry.Index,
-				d.applyState,
-				entry)
-		}
-
-		d.ctx.reset()
-		req.Reset()
-
-		d.ctx.req = req
-		d.ctx.applyState = d.applyState
-		d.ctx.index = entry.Index
-		d.ctx.term = entry.Term
-
-		var result *execResult
-
-		switch entry.Type {
-		case raftpb.EntryNormal:
-			result = d.applyEntry(&entry)
-		case raftpb.EntryConfChange:
-			result = d.applyConfChange(&entry)
-		case raftpb.EntryConfChangeV2:
-			result = d.applyConfChange(&entry)
-		}
-
-		asyncResult := asyncApplyResult{}
-		asyncResult.shardID = d.shard.ID
-		asyncResult.appliedIndexTerm = d.appliedIndexTerm
-		asyncResult.applyState = d.applyState
-		asyncResult.result = result
-
-		if d.ctx != nil {
-			asyncResult.metrics = d.ctx.metrics
-		}
-
-		pr := d.store.getPR(d.shard.ID, false)
-		if pr != nil {
-			pr.addApplyResult(asyncResult)
-		}
-	}
-
-	// only release RaftCMDRequest. Header and Requests fields is pb created in Unmarshal
-	pb.ReleaseRaftCMDRequest(req)
-
-	metric.ObserveRaftLogApplyDuration(start)
-}
-
-func (d *applyDelegate) applyEntry(entry *raftpb.Entry) *execResult {
-	if len(entry.Data) > 0 {
-		protoc.MustUnmarshal(d.ctx.req, entry.Data)
-		return d.doApplyRaftCMD()
-	}
-
-	// when a peer become leader, it will send an empty entry.
-	state := d.applyState
-	state.AppliedIndex = entry.Index
-
-	err := d.store.MetadataStorage().Set(keys.GetRaftApplyStateKey(d.shard.ID), protoc.MustMarshal(&state))
-	if err != nil {
-		logger.Fatalf("shard %d apply empty entry <%s> failed with %+v",
-			d.shard.ID,
-			entry.String(),
-			err)
-	}
-
-	d.applyState.AppliedIndex = entry.Index
-	d.appliedIndexTerm = entry.Term
-	if entry.Term <= 0 {
-		panic("error empty entry term.")
-	}
-
-	for {
-		c, ok := d.popPendingCMD(entry.Term - 1)
-		if !ok {
-			return nil
-		}
-
-		// apprently, all the callbacks whose term is less than entry's term are stale.
-		d.notifyStaleCMD(c)
-	}
-}
-
-func (d *applyDelegate) applyConfChange(entry *raftpb.Entry) *execResult {
-	var v2cc raftpb.ConfChangeV2
-	if entry.Type == raftpb.EntryConfChange {
-		cc := raftpb.ConfChange{}
-		protoc.MustUnmarshal(&cc, entry.Data)
-		protoc.MustUnmarshal(d.ctx.req, cc.Context)
-		v2cc = cc.AsV2()
-	} else {
-		v2cc = raftpb.ConfChangeV2{}
-		protoc.MustUnmarshal(&v2cc, entry.Data)
-		protoc.MustUnmarshal(d.ctx.req, v2cc.Context)
-	}
-
-	result := d.doApplyRaftCMD()
-	if nil == result {
-		return &execResult{
-			adminType:  raftcmdpb.AdminCmdType_ChangePeer,
-			changePeer: &changePeer{},
-		}
-	}
-
-	result.changePeer.confChange = v2cc
-	return result
-}
-
-func (d *applyDelegate) doApplyRaftCMD() *execResult {
-	if sc, ok := d.store.cfg.Test.Shards[d.shard.ID]; ok && sc.SkipApply {
-		return nil
-	}
-
-	if d.ctx.index == 0 {
-		logger.Fatalf("shard %d apply raft command needs a none zero index",
-			d.shard.ID)
-	}
-
-	c, ok := d.findCB(d.ctx)
-	if d.isPendingRemove() {
-		logger.Fatalf("shard %d apply raft comand can not pending remove",
-			d.shard.ID)
-	}
-
-	var err error
-	var resp *raftcmdpb.RaftCMDResponse
-	var result *execResult
-	var writeBytes uint64
-	var diffBytes int64
-
-	if !d.checkEpoch(d.ctx.req) {
-		resp = errorStaleEpochResp(d.ctx.req.Header.ID, d.term, d.shard)
-	} else {
-		if d.ctx.req.AdminRequest != nil {
-			resp, result, err = d.execAdminRequest(d.ctx)
-			if err != nil {
-				resp = errorStaleEpochResp(d.ctx.req.Header.ID, d.term, d.shard)
-			}
-		} else {
-			writeBytes, diffBytes, resp = d.execWriteRequest(d.ctx)
-		}
-	}
-
-	if logger.DebugEnabled() {
-		for _, req := range d.ctx.req.Requests {
-			logger.Debugf("%s exec completed", hex.EncodeToString(req.ID))
-		}
-	}
-
-	d.ctx.metrics.writtenBytes += writeBytes
-	if diffBytes < 0 {
-		v := uint64(math.Abs(float64(diffBytes)))
-		if v >= d.ctx.metrics.sizeDiffHint {
-			d.ctx.metrics.sizeDiffHint = 0
-		} else {
-			d.ctx.metrics.sizeDiffHint -= v
-		}
-	} else {
-		d.ctx.metrics.sizeDiffHint += uint64(diffBytes)
-	}
-
-	d.ctx.applyState.AppliedIndex = d.ctx.index
-	if !d.isPendingRemove() {
-		if sc, ok := d.store.cfg.Test.Shards[d.shard.ID]; !ok || !sc.SkipSaveRaftApplyState {
-			d.ctx.raftWB.Set(keys.GetRaftApplyStateKey(d.shard.ID), protoc.MustMarshal(&d.ctx.applyState))
-		}
-	}
-
-	ds := d.store.DataStorageByGroup(d.shard.Group, d.shard.ID)
-	if kv, ok := ds.(storage.KVStorage); ok {
-		err = kv.Write(d.ctx.dataWB, true)
+	if len(shard.Peers) > 0 {
+		err := pr.store.startClearDataJob(shard)
 		if err != nil {
-			logger.Fatalf("shard %d commit apply result failed with %+v",
-				d.shard.ID,
+			logger.Fatal("shard %d do destroy failed with %+v",
+				pr.shardID,
 				err)
 		}
 	}
 
-	err = d.store.MetadataStorage().Write(d.ctx.raftWB, true)
-	if err != nil {
-		logger.Fatalf("shard %d commit apply result failed with %+v",
-			d.shard.ID,
-			err)
+	pr.cancel()
+	if len(shard.Peers) > 0 && !pr.store.removeShardKeyRange(shard) {
+		logger.Warningf("shard %d remove key range failed",
+			pr.shardID)
 	}
-
-	d.applyState = d.ctx.applyState
-	d.term = d.ctx.term
-
-	if ok {
-		if resp != nil {
-			buildTerm(d.term, resp)
-			buildUUID(d.ctx.req.Header.ID, resp)
-			// resp client
-			c.resp(resp)
-		}
-	}
-
-	return result
-}
-
-func (d *applyDelegate) destroy() {
-	for _, c := range d.pendingCMDs {
-		d.notifyShardRemoved(c)
-	}
-
-	if d.pendingChangePeerCMD.req != nil {
-		d.notifyShardRemoved(d.pendingChangePeerCMD)
-	}
-
-	d.pendingCMDs = nil
-	d.pendingChangePeerCMD = emptyCMD
-}
-
-func (d *applyDelegate) setPendingRemove() {
-	d.pendingRemove = true
-}
-
-func (d *applyDelegate) isPendingRemove() bool {
-	return d.pendingRemove
-}
-
-func (d *applyDelegate) checkEpoch(req *raftcmdpb.RaftCMDRequest) bool {
-	return checkEpoch(d.shard, req)
-}
-
-func isChangePeerCMD(req *raftcmdpb.RaftCMDRequest) bool {
-	return nil != req.AdminRequest &&
-		(req.AdminRequest.CmdType == raftcmdpb.AdminCmdType_ChangePeer ||
-			req.AdminRequest.CmdType == raftcmdpb.AdminCmdType_ChangePeerV2)
-=======
->>>>>>> 9f891759
+	pr.store.removePR(pr)
+	pr.sm.destroy()
+	logger.Infof("shard %d destroy self complete.",
+		pr.shardID)
+	return nil
 }