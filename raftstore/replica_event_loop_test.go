--- conflicted
+++ resolved
@@ -99,7 +99,6 @@
 	assert.NoError(t, err)
 }
 
-<<<<<<< HEAD
 func TestApplyInitialSnapshot(t *testing.T) {
 	fn := func(t *testing.T, r *replica, fs vfs.FS) {
 		ss, created, err := r.createSnapshot()
@@ -143,7 +142,8 @@
 	}
 	fs := vfs.GetTestFS()
 	runReplicaSnapshotTest(t, fn, fs)
-=======
+}
+
 func TestDoCheckCompactLog(t *testing.T) {
 	defer leaktest.AfterTest(t)()
 
@@ -212,5 +212,4 @@
 	}, 101)
 	v, _ = pr.requests.Peek()
 	assert.Equal(t, uint64(100), v.(reqCtx).admin.CompactLog.CompactIndex)
->>>>>>> 91ac4f9e
 }