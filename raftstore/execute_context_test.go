--- conflicted
+++ resolved
@@ -43,11 +43,7 @@
 	ctx := newWriteContext(mem.NewStorage(fs))
 	assert.False(t, ctx.hasRequest())
 	for i, c := range cases {
-<<<<<<< HEAD
-		ctx.initialize(shard, 1, c.batch)
-=======
 		ctx.initialize(shard, 0, c.batch)
->>>>>>> 7f4bfde3
 		assert.True(t, ctx.hasRequest())
 		assert.Equal(t, len(c.batch.Requests), len(ctx.batch.Requests), "index %d", i)
 		for idx := range c.batch.Requests {
