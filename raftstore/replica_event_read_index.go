// Copyright 2021 MatrixOrigin.
//
// Licensed under the Apache License, Version 2.0 (the "License");
// you may not use this file except in compliance with the License.
// You may obtain a copy of the License at
//
//     http://www.apache.org/licenses/LICENSE-2.0
//
// Unless required by applicable law or agreed to in writing, software
// distributed under the License is distributed on an "AS IS" BASIS,
// See the License for the specific language governing permissions and
// limitations under the License.

package raftstore

import (
	"github.com/fagongzi/util/protoc"
	"go.etcd.io/etcd/raft/v3"
	"go.uber.org/zap"

	"github.com/matrixorigin/matrixcube/pb/rpc"
	"github.com/matrixorigin/matrixcube/storage"
)

type readyRead struct {
	batch rpc.RequestBatch
	index uint64
}

type readIndexQueue struct {
	shardID uint64
	reads   []readyRead
}

func (q *readIndexQueue) reset() {
	q.reads = q.reads[:0]
}

func (q *readIndexQueue) ready(state raft.ReadState) {
	var batch rpc.RequestBatch
	protoc.MustUnmarshal(&batch, state.RequestCtx)
	q.reads = append(q.reads, readyRead{
		batch: batch,
		index: state.Index,
	})
}

func (q *readIndexQueue) process(appliedIndex uint64, pr *replica) {
	if len(q.reads) == 0 {
		return
	}

	newReady := q.reads[:0] // avoid alloc new slice
<<<<<<< HEAD
	pr.readCtx.reset(pr.getShard())
	for _, r := range q.reads {
		if r.index > 0 && r.index <= appliedIndex {
			c := batch{
				requestBatch: r.req,
				cb:           pr.store.shardsProxy.OnResponse,
				tp:           read,
			}
			pr.readCtx.appendBatch(c)
		} else {
			newReady = append(newReady, r)
		}
	}
=======
	shard := pr.getShard()
	readCtx := newReadContext()
	ds := pr.store.DataStorageByGroup(shard.Group)
>>>>>>> 12cc428b

	// TODO (lni):
	// multiple read requests issued to the data storage, but we won't get
	// anything back until the completion of the slowest one.
	for _, ready := range q.reads {
		if ready.index > 0 && ready.index <= appliedIndex {
			resp := rpc.ResponseBatch{}
			for _, req := range ready.batch.Requests {
				rr := storage.Request{
					// FIXME: fix the typo below in the field name
					CmdType: req.CustomType,
					Key:     req.Key,
					Cmd:     req.Cmd,
				}
				readCtx.reset(shard, rr)
				v, err := ds.Read(readCtx)
				if err != nil {
					// FIXME: some read failures should be tolerated.
					pr.logger.Fatal("fail to exec read batch",
						zap.Error(err))
				}
				pr.readBytes += readCtx.readBytes
				pr.readKeys += 1
				r := rpc.Response{Value: v}
				resp.Responses = append(resp.Responses, r)
			}
			// FIXME: it is strange to require a batch{} to be created/used to send
			// responses. why sending responses is coupled with the batch type?
			// FIXME: input parameter logger is missing
			b := newBatch(nil, ready.batch, pr.store.shardsProxy.OnResponse, 0, 0)
			b.resp(resp)
		} else {
			newReady = append(newReady, ready)
		}
	}

	q.reads = newReady
}<|MERGE_RESOLUTION|>--- conflicted
+++ resolved
@@ -51,25 +51,9 @@
 	}
 
 	newReady := q.reads[:0] // avoid alloc new slice
-<<<<<<< HEAD
-	pr.readCtx.reset(pr.getShard())
-	for _, r := range q.reads {
-		if r.index > 0 && r.index <= appliedIndex {
-			c := batch{
-				requestBatch: r.req,
-				cb:           pr.store.shardsProxy.OnResponse,
-				tp:           read,
-			}
-			pr.readCtx.appendBatch(c)
-		} else {
-			newReady = append(newReady, r)
-		}
-	}
-=======
 	shard := pr.getShard()
 	readCtx := newReadContext()
 	ds := pr.store.DataStorageByGroup(shard.Group)
->>>>>>> 12cc428b
 
 	// TODO (lni):
 	// multiple read requests issued to the data storage, but we won't get
