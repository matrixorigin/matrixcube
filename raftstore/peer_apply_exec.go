package raftstore

import (
	"bytes"
	"encoding/hex"
	"errors"
	"fmt"

	"github.com/fagongzi/util/collection/deque"
	"github.com/fagongzi/util/protoc"
	"github.com/matrixorigin/matrixcube/components/prophet/pb/metapb"
	"github.com/matrixorigin/matrixcube/pb"
	"github.com/matrixorigin/matrixcube/pb/bhmetapb"
	"github.com/matrixorigin/matrixcube/pb/bhraftpb"
	"github.com/matrixorigin/matrixcube/pb/raftcmdpb"
)

func (d *applyDelegate) execAdminRequest(ctx *applyContext) (*raftcmdpb.RaftCMDResponse, *execResult, error) {
	cmdType := ctx.req.AdminRequest.CmdType
	switch cmdType {
	case raftcmdpb.AdminCmdType_ChangePeer:
		return d.doExecChangePeer(ctx)
	case raftcmdpb.AdminCmdType_ChangePeerV2:
		return d.doExecChangePeerV2(ctx)
	case raftcmdpb.AdminCmdType_BatchSplit:
		return d.doExecSplit(ctx)
	case raftcmdpb.AdminCmdType_CompactLog:
		return d.doExecCompactRaftLog(ctx)
	}

	return nil, nil, nil
}

func (d *applyDelegate) doExecChangePeer(ctx *applyContext) (*raftcmdpb.RaftCMDResponse, *execResult, error) {
	req := ctx.req.AdminRequest.ChangePeer
	peer := req.Peer
	logger.Infof("shard %d do apply change peer %+v at epoch %+v, peers %+v",
		d.shard.ID,
		req,
		d.shard.Epoch,
		d.shard.Peers)

	res := bhmetapb.Shard{}
	protoc.MustUnmarshal(&res, protoc.MustMarshal(&d.shard))
	res.Epoch.ConfVer++

	p := findPeer(&res, req.Peer.ContainerID)
	switch req.ChangeType {
	case metapb.ChangePeerType_AddNode:
		exists := false
		if p != nil {
			exists = true
			if p.Role != metapb.PeerRole_Learner || p.ID != peer.ID {
				return nil, nil, fmt.Errorf("shard-%d can't add duplicated peer %+v",
					res.ID,
					peer)
			}

			p.Role = metapb.PeerRole_Voter
		}

		if !exists {
			res.Peers = append(res.Peers, peer)
		}

		logger.Infof("shard-%d add peer %+v successfully, peers %+v",
			res.ID,
			peer,
			res.Peers)
	case metapb.ChangePeerType_RemoveNode:
		if p != nil {
			if p.ID != peer.ID || p.ContainerID != peer.ContainerID {
				return nil, nil, fmt.Errorf("shard %+v ignore remove unmatched peer %+v",
					res.ID,
					peer)
			}

			if d.peerID == peer.ID {
				// Remove ourself, we will destroy all shard data later.
				// So we need not to apply following logs.
				d.setPendingRemove()
			}
		} else {
			return nil, nil, fmt.Errorf("shard %+v remove missing peer %+v",
				res.ID,
				peer)
		}

		logger.Infof("shard-%d remove peer %+v successfully, peers %+v",
			res.ID,
			peer,
			res.Peers)
	case metapb.ChangePeerType_AddLearnerNode:
		if p != nil {
			return nil, nil, fmt.Errorf("shard-%d can't add duplicated learner %+v",
				res.ID,
				peer)
		}

		res.Peers = append(res.Peers, peer)
		logger.Infof("shard-%d add learner peer %+v successfully, peers %+v",
			res.ID,
			peer,
			res.Peers)
	}

	state := bhraftpb.PeerState_Normal
	if d.isPendingRemove() {
		state = bhraftpb.PeerState_Tombstone
	}

	d.shard = res
	d.ps.updatePeerState(d.shard, state, ctx.raftWB)

	resp := newAdminRaftCMDResponse(raftcmdpb.AdminCmdType_ChangePeer, &raftcmdpb.ChangePeerResponse{
		Shard: d.shard,
	})
	result := &execResult{
		adminType: raftcmdpb.AdminCmdType_ChangePeer,
		changePeer: &changePeer{
			index:   d.ctx.index,
			changes: []raftcmdpb.ChangePeerRequest{*req},
			shard:   d.shard,
		},
	}

	return resp, result, nil
}

func (d *applyDelegate) doExecChangePeerV2(ctx *applyContext) (*raftcmdpb.RaftCMDResponse, *execResult, error) {
	req := ctx.req.AdminRequest.ChangePeerV2
	changes := req.Changes
	logger.Infof("shard %d do apply change peer v2 %+v at epoch %+v",
		d.shard.ID,
		changes,
		d.shard.Epoch)

	var res bhmetapb.Shard
	var err error
	kind := getConfChangeKind(len(changes))
	if kind == leaveJointKind {
		res, err = d.applyLeaveJoint()
	} else {
		res, err = d.applyConfChangeByKind(kind, changes)
	}

	if err != nil {
		return nil, nil, err
	}

	state := bhraftpb.PeerState_Normal
	if d.isPendingRemove() {
		state = bhraftpb.PeerState_Tombstone
	}

	d.shard = res
	d.ps.updatePeerState(d.shard, state, ctx.raftWB)

	resp := newAdminRaftCMDResponse(raftcmdpb.AdminCmdType_ChangePeer, &raftcmdpb.ChangePeerResponse{
		Shard: d.shard,
	})
	result := &execResult{
		adminType: raftcmdpb.AdminCmdType_ChangePeer,
		changePeer: &changePeer{
			index:   d.ctx.index,
			changes: changes,
			shard:   d.shard,
		},
	}

	return resp, result, nil
}

func (d *applyDelegate) applyConfChangeByKind(kind confChangeKind, changes []raftcmdpb.ChangePeerRequest) (bhmetapb.Shard, error) {
	res := bhmetapb.Shard{}
	protoc.MustUnmarshal(&res, protoc.MustMarshal(&d.shard))

	for _, cp := range changes {
		change_type := cp.ChangeType
		peer := cp.Peer
		store_id := peer.ContainerID

		exist_peer := findPeer(&d.shard, peer.ContainerID)
		if exist_peer != nil {
			r := exist_peer.Role
			if r == metapb.PeerRole_IncomingVoter || r == metapb.PeerRole_DemotingVoter {
				logger.Fatalf("shard-%d can't apply confchange because configuration is still in joint state",
					res.ID)
			}
		}

		if exist_peer == nil && change_type == metapb.ChangePeerType_AddNode {
			if kind == simpleKind {
				peer.Role = metapb.PeerRole_Voter
			} else if kind == enterJointKind {
				peer.Role = metapb.PeerRole_IncomingVoter
			}

			res.Peers = append(res.Peers, peer)
		} else if exist_peer == nil && change_type == metapb.ChangePeerType_AddLearnerNode {
			peer.Role = metapb.PeerRole_Learner
			res.Peers = append(res.Peers, peer)
		} else if exist_peer == nil && change_type == metapb.ChangePeerType_RemoveNode {
			return res, fmt.Errorf("remove missing peer %+v", peer)
		} else if exist_peer != nil &&
			(change_type == metapb.ChangePeerType_AddNode || change_type == metapb.ChangePeerType_AddLearnerNode) {
			// add node
			role := exist_peer.Role
			exist_id := exist_peer.ID
			incoming_id := peer.ID

			// Add peer with different id to the same store
			if exist_id != incoming_id ||
				// The peer is already the requested role
				(role == metapb.PeerRole_Voter && change_type == metapb.ChangePeerType_AddNode) ||
				(role == metapb.PeerRole_Learner && change_type == metapb.ChangePeerType_AddLearnerNode) {
				return res, fmt.Errorf("can't add duplicated peer %+v, duplicated with exist peer %+v",
					peer, exist_peer)
			}

			if role == metapb.PeerRole_Voter && change_type == metapb.ChangePeerType_AddLearnerNode {
				switch kind {
				case simpleKind:
					exist_peer.Role = metapb.PeerRole_Learner
				case enterJointKind:
					exist_peer.Role = metapb.PeerRole_DemotingVoter
				}
			} else if role == metapb.PeerRole_Learner && change_type == metapb.ChangePeerType_AddNode {
				switch kind {
				case simpleKind:
					exist_peer.Role = metapb.PeerRole_Voter
				case enterJointKind:
					exist_peer.Role = metapb.PeerRole_IncomingVoter
				}
			}
		} else if exist_peer != nil && change_type == metapb.ChangePeerType_RemoveNode {
			// Remove node
			if kind == enterJointKind && exist_peer.Role == metapb.PeerRole_Voter {
				return res, fmt.Errorf("can't remove voter peer %+v directly",
					peer)
			}

			p := removePeer(&res, store_id)
			if p != nil {
				if p.ID != peer.ID || p.ContainerID != peer.ContainerID {
					return res, fmt.Errorf("ignore remove unmatched peer %+v", peer)
				}

				if d.peerID == peer.ID {
					// Remove ourself, we will destroy all region data later.
					// So we need not to apply following logs.
					d.setPendingRemove()
				}
			}
		}
	}

	res.Epoch.ConfVer += uint64(len(changes))
	logger.Infof("shard-%d conf change successfully, changes %+v",
		res.ID,
		changes)
	return res, nil
}

func (d *applyDelegate) applyLeaveJoint() (bhmetapb.Shard, error) {
	region := bhmetapb.Shard{}
	protoc.MustUnmarshal(&region, protoc.MustMarshal(&d.shard))

	change_num := uint64(0)
	for idx := range region.Peers {
		if region.Peers[idx].Role == metapb.PeerRole_IncomingVoter {
			region.Peers[idx].Role = metapb.PeerRole_Voter
			continue
		}

		if region.Peers[idx].Role == metapb.PeerRole_DemotingVoter {
			region.Peers[idx].Role = metapb.PeerRole_Learner
			continue
		}

		change_num += 1
	}
	if change_num == 0 {
		logger.Fatalf("shard-%d can't leave a non-joint config %+v",
			d.shard.ID,
			region)
	}
	region.Epoch.ConfVer += change_num
	logger.Infof(
		"shard-%d leave joint state successfully", d.shard.ID)
	return region, nil
}

func (d *applyDelegate) doExecSplit(ctx *applyContext) (*raftcmdpb.RaftCMDResponse, *execResult, error) {
	ctx.metrics.admin.split++
	splitReqs := ctx.req.AdminRequest.Splits

	if len(splitReqs.Requests) == 0 {
		logger.Errorf("shard %d missing splits request",
			d.shard.ID)
		return nil, nil, errors.New("missing splits request")
	}

	newShardsCount := len(splitReqs.Requests)
	derived := bhmetapb.Shard{}
	protoc.MustUnmarshal(&derived, protoc.MustMarshal(&d.shard))
	var shards []bhmetapb.Shard
	keys := deque.New()

	for _, req := range splitReqs.Requests {
		if len(req.SplitKey) == 0 {
			return nil, nil, errors.New("missing split key")
		}

		splitKey := DecodeDataKey(req.SplitKey)
		v := derived.Start
		if e, ok := keys.Back(); ok {
			v = e.Value.([]byte)
		}
		if bytes.Compare(splitKey, v) <= 0 {
			return nil, nil, fmt.Errorf("invalid split key %+v", splitKey)
		}

		if len(req.NewPeerIDs) != len(derived.Peers) {
			return nil, nil, fmt.Errorf("invalid new peer id count, need %d, but got %d",
				len(derived.Peers),
				len(req.NewPeerIDs))
		}

		keys.PushBack(splitKey)
	}

	err := checkKeyInShard(keys.MustBack().Value.([]byte), &d.shard)
	if err != nil {
		logger.Errorf("shard %d split key not in shard, errors:\n %+v",
			d.shard.ID,
			err)
		return nil, nil, nil
	}

	derived.Epoch.Version += uint64(newShardsCount)
	keys.PushBack(derived.End)
	derived.End = keys.MustFront().Value.([]byte)

	for _, req := range splitReqs.Requests {
		newShard := bhmetapb.Shard{}
		newShard.ID = req.NewShardID
		newShard.Group = derived.Group
		newShard.Unique = derived.Unique
		newShard.RuleGroups = derived.RuleGroups
		newShard.DisableSplit = derived.DisableSplit
		newShard.Epoch = derived.Epoch
		newShard.Start = keys.PopFront().Value.([]byte)
		newShard.End = keys.MustFront().Value.([]byte)
		for idx, p := range derived.Peers {
			newShard.Peers = append(newShard.Peers, metapb.Peer{
				ID:          req.NewPeerIDs[idx],
				ContainerID: p.ContainerID,
			})
		}

		shards = append(shards, newShard)
		ctx.metrics.admin.splitSucceed++
	}

<<<<<<< HEAD
	if d.store.cfg.Customize.CustomSplitCompletedFunc != nil {
		d.store.cfg.Customize.CustomSplitCompletedFunc(&derived, shards)
=======
	if d.store.cfg.Customize.CustomSplitCompletedFuncFactory != nil {
		if fn := d.store.cfg.Customize.CustomSplitCompletedFuncFactory(derived.Group); fn != nil {
			fn(&derived, shards)
		}
>>>>>>> 451648d4
	}

	d.ps.updatePeerState(derived, bhraftpb.PeerState_Normal, ctx.raftWB)
	for _, region := range shards {
		d.ps.updatePeerState(region, bhraftpb.PeerState_Normal, ctx.raftWB)
		d.ps.writeInitialState(region.ID, ctx.raftWB)
	}

	if d.store.cfg.Storage.DataMoveFunc != nil {
		err := d.store.cfg.Storage.DataMoveFunc(derived, shards)
		if err != nil {
			logger.Fatalf("shard %d commit apply splits result, move data failed with %+v",
				d.shard.ID,
				err)
		}
	}

	d.shard = derived
	rsp := newAdminRaftCMDResponse(raftcmdpb.AdminCmdType_BatchSplit, &raftcmdpb.BatchSplitResponse{
		Shards: shards,
	})

	result := &execResult{
		adminType: raftcmdpb.AdminCmdType_BatchSplit,
		splitResult: &splitResult{
			derived: derived,
			shards:  shards,
		},
	}

	return rsp, result, nil
}

func (d *applyDelegate) doExecCompactRaftLog(ctx *applyContext) (*raftcmdpb.RaftCMDResponse, *execResult, error) {
	ctx.metrics.admin.compact++

	req := ctx.req.AdminRequest.CompactLog
	compactIndex := req.CompactIndex
	firstIndex := ctx.applyState.TruncatedState.Index + 1

	if compactIndex <= firstIndex {
		return nil, nil, nil
	}

	compactTerm := req.CompactTerm
	if compactTerm == 0 {
		return nil, nil, errors.New("command format is outdated, please upgrade leader")
	}

	err := compactRaftLog(d.shard.ID, &ctx.applyState, compactIndex, compactTerm)
	if err != nil {
		return nil, nil, err
	}

	rsp := newAdminRaftCMDResponse(raftcmdpb.AdminCmdType_CompactLog, &raftcmdpb.CompactLogRequest{})
	result := &execResult{
		adminType: raftcmdpb.AdminCmdType_CompactLog,
		raftGCResult: &raftGCResult{
			state:      ctx.applyState.TruncatedState,
			firstIndex: firstIndex,
		},
	}

	ctx.metrics.admin.compactSucceed++
	return rsp, result, nil
}

func (d *applyDelegate) execWriteRequest(ctx *applyContext) (uint64, int64, *raftcmdpb.RaftCMDResponse) {
	writeBytes := uint64(0)
	diffBytes := int64(0)
	resp := pb.AcquireRaftCMDResponse()

	ctx.batchSize = len(ctx.req.Requests)
	for idx, req := range ctx.req.Requests {
		if logger.DebugEnabled() {
			logger.Debugf("%s exec", hex.EncodeToString(req.ID))
		}
		ctx.offset = idx
		if h, ok := d.store.writeHandlers[req.CustemType]; ok {
			written, diff, rsp := h(d.shard, req, ctx)
			if rsp.Stale {
				rsp.Error.Message = errStaleCMD.Error()
				rsp.Error.StaleCommand = infoStaleCMD
				rsp.OriginRequest = req
				rsp.OriginRequest.Key = DecodeDataKey(req.Key)
			}

			resp.Responses = append(resp.Responses, rsp)
			writeBytes += written
			diffBytes += diff
		} else {
			logger.Fatalf("%s missing handle func", hex.EncodeToString(req.ID))
		}
		ctx.metrics.writtenKeys++
	}
	return writeBytes, diffBytes, resp
}<|MERGE_RESOLUTION|>--- conflicted
+++ resolved
@@ -363,15 +363,10 @@
 		ctx.metrics.admin.splitSucceed++
 	}
 
-<<<<<<< HEAD
-	if d.store.cfg.Customize.CustomSplitCompletedFunc != nil {
-		d.store.cfg.Customize.CustomSplitCompletedFunc(&derived, shards)
-=======
 	if d.store.cfg.Customize.CustomSplitCompletedFuncFactory != nil {
 		if fn := d.store.cfg.Customize.CustomSplitCompletedFuncFactory(derived.Group); fn != nil {
 			fn(&derived, shards)
 		}
->>>>>>> 451648d4
 	}
 
 	d.ps.updatePeerState(derived, bhraftpb.PeerState_Normal, ctx.raftWB)
