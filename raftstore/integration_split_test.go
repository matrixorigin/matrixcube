--- conflicted
+++ resolved
@@ -105,11 +105,7 @@
 	defer kv.Close()
 	assert.True(t, IsShardUnavailableErr(kv.SetWithShard("k1", "v1", sid, testWaitTimeout)))
 
-<<<<<<< HEAD
-	kv2 := c.CreateTestKVClientWithAdjust(0, func(req *rpc.Request) {
-=======
 	kv2 := c.CreateTestKVClientWithAdjust(0, func(req *rpcpb.Request) {
->>>>>>> 6903863a
 		if n == 0 {
 			req.ToShard = sid
 		} else {
