--- conflicted
+++ resolved
@@ -313,8 +313,6 @@
 	resp, err = sendTestReqs(c.GetStore(0), testWaitTimeout, nil, nil, createTestReadReq("r1", "k1"))
 	assert.NoError(t, err)
 	assert.Equal(t, "v1", string(resp["r1"].Responses[0].Value))
-<<<<<<< HEAD
-=======
 }
 
 func TestInitialMember(t *testing.T) {
@@ -325,101 +323,27 @@
 	defer c.Stop()
 	c.Start()
 
-	c.WaitShardByCounts(t, [3]int{1, 1, 1}, testWaitTimeout)
+	c.WaitShardByCountPerNode(1, testWaitTimeout)
 	initialMembers := 0
-	for _, p := range c.GetShardByIndex(0).Peers {
+	for _, p := range c.GetShardByIndex(0, 0).Peers {
 		if p.InitialMember {
 			initialMembers++
 		}
 	}
 	assert.Equal(t, 1, initialMembers)
 
-	p, err := c.stores[0].CreateResourcePool(metapb.ResourcePool{Group: 0, Capacity: 1, RangePrefix: []byte("b")})
+	p, err := c.GetStore(0).CreateResourcePool(metapb.ResourcePool{Group: 0, Capacity: 1, RangePrefix: []byte("b")})
 	assert.NoError(t, err)
 	assert.NotNil(t, p)
 
-	c.WaitShardByCounts(t, [3]int{2, 2, 2}, testWaitTimeout)
-	initialMembers = 0
-	for _, p := range c.GetShardByIndex(1).Peers {
-		if p.InitialMember {
-			initialMembers++
-		}
+	c.WaitShardByCountPerNode(2, testWaitTimeout)
+	for i := 0; i < 3; i++ {
+		initialMembers = 0
+		for _, p := range c.GetShardByIndex(i, 1).Peers {
+			if p.InitialMember {
+				initialMembers++
+			}
+		}
+		assert.Equal(t, 3, initialMembers)
 	}
-	assert.Equal(t, 3, initialMembers)
-}
-
-func createTestWriteReq(id, k, v string) *raftcmdpb.Request {
-	req := pb.AcquireRequest()
-	req.ID = []byte(id)
-	req.CustemType = 1
-	req.Type = raftcmdpb.CMDType_Write
-	req.Key = []byte(k)
-	req.Cmd = []byte(v)
-	return req
-}
-
-func createTestReadReq(id, k string) *raftcmdpb.Request {
-	req := pb.AcquireRequest()
-	req.ID = []byte(id)
-	req.CustemType = 2
-	req.Type = raftcmdpb.CMDType_Read
-	req.Key = []byte(k)
-	return req
-}
-
-func sendTestReqs(s Store, timeout time.Duration, waiterC chan string, waiters map[string]string, reqs ...*raftcmdpb.Request) (map[string]*raftcmdpb.RaftCMDResponse, error) {
-	if waiters == nil {
-		waiters = make(map[string]string)
-	}
-
-	resps := make(map[string]*raftcmdpb.RaftCMDResponse)
-	c := make(chan *raftcmdpb.RaftCMDResponse, len(reqs))
-	defer close(c)
-
-	cb := func(resp *raftcmdpb.RaftCMDResponse) {
-		c <- resp
-	}
-
-	for _, req := range reqs {
-		if v, ok := waiters[string(req.ID)]; ok {
-		OUTER:
-			for {
-				select {
-				case <-time.After(timeout):
-					return nil, errors.New("timeout error")
-				case c := <-waiterC:
-					if c == v {
-						break OUTER
-					}
-				}
-			}
-		}
-		err := s.(*store).onRequestWithCB(req, cb)
-		if err != nil {
-			return nil, err
-		}
-	}
-
-	for {
-		select {
-		case <-time.After(timeout):
-			return nil, errors.New("timeout error")
-		case resp := <-c:
-			if len(resp.Responses) <= 1 {
-				resps[string(resp.Responses[0].ID)] = resp
-			} else {
-				for i := range resp.Responses {
-					r := &raftcmdpb.RaftCMDResponse{}
-					protoc.MustUnmarshal(r, protoc.MustMarshal(resp))
-					r.Responses = resp.Responses[i : i+1]
-					resps[string(r.Responses[0].ID)] = r
-				}
-			}
-
-			if len(resps) == len(reqs) {
-				return resps, nil
-			}
-		}
-	}
->>>>>>> 891006cb
 }