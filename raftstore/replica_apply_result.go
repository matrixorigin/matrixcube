// Copyright 2020 MatrixOrigin.
//
// Licensed under the Apache License, Version 2.0 (the "License");
// you may not use this file except in compliance with the License.
// You may obtain a copy of the License at
//
//     http://www.apache.org/licenses/LICENSE-2.0
//
// Unless required by applicable law or agreed to in writing, software
// distributed under the License is distributed on an "AS IS" BASIS,
// See the License for the specific language governing permissions and
// limitations under the License.

package raftstore

import (
	"fmt"
	"time"

	"github.com/fagongzi/util/protoc"
	"go.etcd.io/etcd/raft/v3"
	"go.etcd.io/etcd/raft/v3/raftpb"
	"go.uber.org/zap"

	"github.com/matrixorigin/matrixcube/components/log"
	"github.com/matrixorigin/matrixcube/components/prophet/pb/metapb"
	"github.com/matrixorigin/matrixcube/pb/meta"
	"github.com/matrixorigin/matrixcube/pb/rpc"
)

type applyResult struct {
	shardID       uint64
	index         uint64
	adminResult   *adminResult
	ignoreMetrics bool
	metrics       applyMetrics
}

func (res *applyResult) hasSplitResult() bool {
	return nil != res.adminResult &&
		res.adminResult.adminType == rpc.AdminCmdType_BatchSplit
}

type adminResult struct {
	adminType            rpc.AdminCmdType
<<<<<<< HEAD
	configChangeResult   *configChangeResult
	splitResult          *splitResult
	compactionResult     *compactionResult
	updateMetadataResult *updateMetadataResult
	updateLabelsResult   *updateLabelsResult
}

type updateLabelsResult struct {
=======
	configChangeResult   configChangeResult
	splitResult          splitResult
	compactionResult     compactionResult
	updateMetadataResult updateMetadataResult
>>>>>>> 62ae906b
}

type updateMetadataResult struct {
	changes []raftpb.ConfChangeV2
}

type configChangeResult struct {
	index      uint64
	confChange raftpb.ConfChangeV2
	changes    []rpc.ConfigChangeRequest
	shard      Shard
}

type splitResult struct {
	newShards []Shard
}

type compactionResult struct {
	index uint64
}

func (pr *replica) notifyPendingProposal(id []byte,
	resp rpc.ResponseBatch, isConfChange bool) {
	pr.pendingProposals.notify(id, resp, isConfChange)
}

func (pr *replica) handleApplyResult(result applyResult) {
	pr.updateAppliedIndex(result)
	if !result.ignoreMetrics {
		pr.updateMetricsHints(result)
	}
	if result.adminResult != nil {
		pr.handleAdminResult(result)
	}
}

func (pr *replica) updateAppliedIndex(result applyResult) {
	pr.appliedIndex = result.index
	pr.maybeExecRead()
}

func (pr *replica) updateMetricsHints(result applyResult) {
	pr.metrics.admin.incBy(result.metrics.admin)

	pr.stats.writtenBytes += result.metrics.writtenBytes
	pr.stats.writtenKeys += result.metrics.writtenKeys
	if result.hasSplitResult() {
		pr.stats.deleteKeysHint = result.metrics.deleteKeysHint
		pr.stats.approximateSize = result.metrics.approximateDiffHint
	} else {
		pr.stats.deleteKeysHint += result.metrics.deleteKeysHint
		pr.stats.approximateSize = result.metrics.approximateDiffHint
	}
}

func (pr *replica) handleAdminResult(result applyResult) {
	switch result.adminResult.adminType {
	case rpc.AdminCmdType_ConfigChange:
		pr.applyConfChange(result.adminResult.configChangeResult)
	case rpc.AdminCmdType_BatchSplit:
		pr.applySplit(result.adminResult.splitResult)
	case rpc.AdminCmdType_CompactLog:
		pr.applyCompactionResult(result.adminResult.compactionResult)
	case rpc.AdminCmdType_UpdateMetadata:
		pr.applyUpdateMetadataResult(result.adminResult.updateMetadataResult)
	case rpc.AdminCmdType_UpdateLabels:
		pr.applyUpdateLabels(result.adminResult.updateLabelsResult)
	}
}

func (pr *replica) applyUpdateMetadataResult(cp updateMetadataResult) {
	for _, cc := range cp.changes {
		pr.rn.ApplyConfChange(cc)
	}
}

<<<<<<< HEAD
func (pr *replica) applyUpdateLabels(result *updateLabelsResult) {
	if pr.aware != nil {
		pr.aware.Updated(pr.getShard())
	}
}

func (pr *replica) applyCompactionResult(r *compactionResult) {
=======
func (pr *replica) applyCompactionResult(r compactionResult) {
>>>>>>> 62ae906b
	pr.logger.Info("log compaction called",
		zap.Uint64("index", r.index))
	// generate a dummy snapshot so we can run the log compaction.
	// this dummy snapshot will be used to establish the marker position of
	// the LogReader on startup.
	// such dummy snapshot will never be loaded, as its Index value is not
	// greater than data storage's persistentLogIndex value.
	if r.index > 0 {
		term, err := pr.lr.Term(r.index)
		if err != nil {
			pr.logger.Error("failed to get term value",
				zap.Error(err),
				zap.Uint64("index", r.index))
			if err == raft.ErrCompacted || err == raft.ErrUnavailable {
				// skip this compaction operation as we can't establish the marker
				// position.
				return
			}
			panic(err)
		}
		// this is a dummy snapshot meaning there is no on disk snapshot image.
		// we are not supposed to apply such dummy snapshot. the dummy flag is
		// used for debugging purposes.
		si := meta.SnapshotInfo{
			Dummy: true,
		}
		rd := raft.Ready{
			Snapshot: raftpb.Snapshot{
				Metadata: raftpb.SnapshotMetadata{
					Index: r.index,
					Term:  term,
				},
				Data: protoc.MustMarshal(&si),
			},
		}
		wc := pr.logdb.NewWorkerContext()
		defer wc.Close()
		if err := pr.logdb.SaveRaftState(pr.shardID, pr.replicaID, rd, wc); err != nil {
			panic(err)
		}
	}
	// update LogReader's range info to make the compacted entries invisible to
	// raft.
	if err := pr.lr.Compact(r.index); err != nil {
		if err != raft.ErrCompacted {
			// TODO: check whether any error should be tolerated.
			panic(err)
		}
	}
	if err := pr.logdb.RemoveEntriesTo(pr.shardID, pr.replicaID, r.index); err != nil {
		panic(err)
	}
}

func (pr *replica) applyConfChange(cp configChangeResult) {
	if cp.index == 0 {
		// TODO: when the entry was treated as a NoOP, configChangeResult should be
		// nil and applyConfChange() should be called in the first place.
		// Apply failed, skip.
		return
	}

	pr.logger.Debug("apply conf change result to raft",
		log.ConfigChangesField("changes-v2", cp.changes),
		log.ShardField("shard", pr.getShard()))
	pr.rn.ApplyConfChange(cp.confChange)

	needPing := false
	now := time.Now()
	for _, change := range cp.changes {
		changeType := change.ChangeType
		replica := change.Replica
		replicaID := replica.ID

		switch changeType {
		case metapb.ConfigChangeType_AddNode, metapb.ConfigChangeType_AddLearnerNode:
			if replica.ContainerID == pr.storeID {
				pr.replica = replica
			}
			pr.replicaHeartbeatsMap.Store(replicaID, now)
			pr.store.replicaRecords.Store(replicaID, replica)
			if pr.isLeader() {
				needPing = true
			}
		case metapb.ConfigChangeType_RemoveNode:
			pr.replicaHeartbeatsMap.Delete(replicaID)
			pr.store.replicaRecords.Delete(replicaID)
		}
	}

	if pr.isLeader() {
		// Notify prophet immediately.
		pr.logger.Info("notify conf changes to prophet",
			log.ConfigChangesField("changes-v2", cp.changes),
			log.EpochField("epoch", pr.getShard().Epoch))
		pr.prophetHeartbeat()
		// Remove or demote leader will cause this raft group unavailable
		// until new leader elected, but we can't revert this operation
		// because its result is already persisted in apply worker
		// TODO: should we transfer leader here?
		demoteSelf := pr.replica.Role == metapb.ReplicaRole_Learner
		if demoteSelf {
			pr.logger.Warn("removing or demoting leader",
				zap.Bool("demote-self", demoteSelf))

			if demoteSelf {
				pr.rn.BecomeFollower(pr.rn.Status().Term, 0)
			}
			// Don't ping to speed up leader election
			needPing = false
		}

		if needPing {
			// Speed up snapshot instead of waiting another heartbeat.
			pr.rn.Ping()
		}
	}

	if pr.store.aware != nil {
		pr.store.aware.Updated(pr.getShard())
	}

	pr.logger.Info("applied changes completed",
		log.ReplicaField("replica", pr.replica),
		log.ShardField("shard", pr.getShard()))
}

func (pr *replica) applySplit(result splitResult) {
	pr.logger.Info("shard split applied, current shard will destory",
		zap.Int("new-shards-count", len(result.newShards)))

	if ce := pr.logger.Check(zap.DebugLevel, "shard split detail"); ce != nil {
		var fields []zap.Field
		fields = append(fields, log.ShardField("old", pr.getShard()))
		for idx, s := range result.newShards {
			fields = append(fields, log.ShardField(fmt.Sprintf("new-%d", idx), s))
		}
		ce.Write(fields...)
	}

	// we consider the split to be roughly even, so we calculate the current estimated size of the shard
	// based on the number of new shards.
	estimatedSize := pr.stats.approximateSize / uint64(len(result.newShards))
	estimatedKeys := pr.stats.approximateKeys / uint64(len(result.newShards))

	isLeader := pr.isLeader()
	reason := fmt.Sprintf("create by shard %d splitted", pr.shardID)
	newReplicaCreator(pr.store).
		withReason(reason).
		withStartReplica(func(r *replica) {
			r.stats.approximateKeys = estimatedKeys
			r.stats.approximateSize = estimatedSize
		}, func(r *replica) {
			shard := r.getShard()
			if isLeader && len(shard.Replicas) > 1 {
				r.addAction(action{actionType: campaignAction})
			}
			if !isLeader {
				if vote, ok := pr.store.removeDroppedVoteMsg(r.shardID); ok {
					r.addMessage(vote)
				}
			}

			pr.logger.Info("new shard added",
				log.ShardField("new-shard", shard))
		}).
		create(result.newShards)

	if pr.aware != nil {
		pr.aware.Splited(pr.getShard())
	}

	pr.startDestoryReplicaTaskAfterSplitted(pr.appliedIndex)
}<|MERGE_RESOLUTION|>--- conflicted
+++ resolved
@@ -43,21 +43,14 @@
 
 type adminResult struct {
 	adminType            rpc.AdminCmdType
-<<<<<<< HEAD
-	configChangeResult   *configChangeResult
-	splitResult          *splitResult
-	compactionResult     *compactionResult
-	updateMetadataResult *updateMetadataResult
-	updateLabelsResult   *updateLabelsResult
-}
-
-type updateLabelsResult struct {
-=======
 	configChangeResult   configChangeResult
 	splitResult          splitResult
 	compactionResult     compactionResult
 	updateMetadataResult updateMetadataResult
->>>>>>> 62ae906b
+	updateLabelsResult   updateLabelsResult
+}
+
+type updateLabelsResult struct {
 }
 
 type updateMetadataResult struct {
@@ -134,17 +127,13 @@
 	}
 }
 
-<<<<<<< HEAD
-func (pr *replica) applyUpdateLabels(result *updateLabelsResult) {
+func (pr *replica) applyUpdateLabels(result updateLabelsResult) {
 	if pr.aware != nil {
 		pr.aware.Updated(pr.getShard())
 	}
 }
 
-func (pr *replica) applyCompactionResult(r *compactionResult) {
-=======
 func (pr *replica) applyCompactionResult(r compactionResult) {
->>>>>>> 62ae906b
 	pr.logger.Info("log compaction called",
 		zap.Uint64("index", r.index))
 	// generate a dummy snapshot so we can run the log compaction.
