--- conflicted
+++ resolved
@@ -121,10 +121,7 @@
 	}
 }
 
-<<<<<<< HEAD
 func (pr *replica) applyCompactionResult(r compactionResult) {
-=======
-func (pr *replica) applyCompactionResult(r *compactionResult) {
 	pr.logger.Info("log compaction called",
 		zap.Uint64("index", r.index))
 	// generate a dummy snapshot so we can run the log compaction.
@@ -166,7 +163,6 @@
 			panic(err)
 		}
 	}
->>>>>>> 3cb26768
 	// update LogReader's range info to make the compacted entries invisible to
 	// raft.
 	if err := pr.lr.Compact(r.index); err != nil {
