// Copyright 2020 MatrixOrigin.
//
// Licensed under the Apache License, Version 2.0 (the "License");
// you may not use this file except in compliance with the License.
// You may obtain a copy of the License at
//
//     http://www.apache.org/licenses/LICENSE-2.0
//
// Unless required by applicable law or agreed to in writing, software
// distributed under the License is distributed on an "AS IS" BASIS,
// See the License for the specific language governing permissions and
// limitations under the License.

package raftstore

import (
	"github.com/fagongzi/goetty/buf"
	"github.com/fagongzi/util/uuid"
	"github.com/matrixorigin/matrixcube/components/keys"
	"github.com/matrixorigin/matrixcube/components/prophet/pb/metapb"
	"github.com/matrixorigin/matrixcube/metric"
	"github.com/matrixorigin/matrixcube/pb"
	"github.com/matrixorigin/matrixcube/pb/raftcmdpb"
)

// TODO: request type should has its own type
const (
	read = iota
	write
	admin
)

var (
	emptyCMD = cmd{}
	// testMaxProposalRequestCount just for test, how many requests can be aggregated in a batch, 0 is disabled
	testMaxProposalRequestCount = 0
)

<<<<<<< HEAD
type readIndexQueue struct {
	shardID     uint64
	reads       []cmd
	readyToRead int
}

func (q *readIndexQueue) reset() {
	q.reads = q.reads[:0]
	q.readyToRead = 0
}

func (q *readIndexQueue) push(c cmd) {
	q.reads = append(q.reads, c)
}

func (q *readIndexQueue) ready(state raft.ReadState) {
	if !bytes.Equal(state.RequestCtx, q.reads[q.readyToRead].getUUID()) {
		logger.Fatalf("shard %d apply read failed, uuid not match",
			q.shardID)
	}

	for idx := range q.reads {
		if bytes.Equal(state.RequestCtx, q.reads[idx].getUUID()) {
			q.reads[idx].readIndexCommittedIndex = state.Index
			q.readyToRead++
			return
		}
	}
}

func (q *readIndexQueue) doReadLEAppliedIndex(appliedIndex uint64, pr *peerReplica) {
	if len(q.reads) == 0 || q.readyToRead <= 0 {
		return
	}

	newCmds := q.reads[:0] // avoid alloc new slice
	pr.readCtx.reset(pr.getShard())
	for _, c := range q.reads {
		if c.readIndexCommittedIndex > 0 && c.readIndexCommittedIndex <= appliedIndex {
			pr.readCtx.appendRequestByCmd(c)
			q.readyToRead--
		} else {
			newCmds = append(newCmds, c)
		}
	}

	q.reads = newCmds
	if pr.readCtx.hasRequest() {
		ds := pr.store.DataStorageByGroup(pr.getShard().Group)
		if err := ds.GetCommandExecutor().ExecuteRead(pr.readCtx); err != nil {
			logger.Fatalf("shard %d peer %d exec read cmd failed with %+v",
				q.shardID,
				pr.peer.ID,
				err)
		}

		pr.readBytes += pr.readCtx.readBytes
		pr.readKeys += uint64(len(pr.readCtx.cmds))
		idx := 0
		for _, c := range pr.readCtx.cmds {
			resp := pb.AcquireRaftCMDResponse()
			n := len(c.req.Requests)
			for i := 0; i < n; i++ {
				r := pb.AcquireResponse()
				r.Value = pr.readCtx.responses[idx]
				resp.Responses = append(resp.Responses, r)
				idx++
			}
			c.resp(resp)
		}
	}
}

=======
>>>>>>> 6808d6ff
type reqCtx struct {
	admin *raftcmdpb.AdminRequest
	req   *raftcmdpb.Request
	cb    func(*raftcmdpb.RaftCMDResponse)
}

func (c reqCtx) getType() int {
	if c.admin != nil {
		return admin
	}

	if c.req.Type == raftcmdpb.CMDType_Write {
		return write
	}

	return read
}

// TODO: rename this struct to proposalBatch
type proposeBatch struct {
	maxSize uint64
	shardID uint64
	peer    metapb.Peer
	buf     *buf.ByteBuf
	cmds    []cmd
}

func newBatch(maxSize uint64, shardID uint64, peer metapb.Peer) *proposeBatch {
	return &proposeBatch{
		maxSize: maxSize,
		shardID: shardID,
		peer:    peer,
		buf:     buf.NewByteBuf(512),
	}
}

func (b *proposeBatch) size() int {
	return len(b.cmds)
}

func (b *proposeBatch) isEmpty() bool {
	return b.size() == 0
}

func (b *proposeBatch) pop() (cmd, bool) {
	if b.isEmpty() {
		return emptyCMD, false
	}

	value := b.cmds[0]
	b.cmds[0] = emptyCMD
	b.cmds = b.cmds[1:]

	metric.SetRaftProposalBatchMetric(int64(len(value.req.Requests)))
	return value, true
}

// TODO: might make sense to move the epoch value into c.req

// push adds the specified req to a proposalBatch. The epoch value should
// reflect client's view of the shard when the request is made.
func (b *proposeBatch) push(group uint64, epoch metapb.ResourceEpoch, c reqCtx) {
	adminReq := c.admin
	req := c.req
	cb := c.cb
	tp := c.getType()

	isAdmin := tp == admin

	// use data key to store
	if !isAdmin {
		req.Key = keys.GetDataKeyWithBuf(group, req.Key, b.buf)
		b.buf.Clear()
	}

	n := req.Size()
	added := false
	if !isAdmin {
		for idx := range b.cmds {
			if b.cmds[idx].tp == tp && !b.cmds[idx].isFull(n, int(b.maxSize)) &&
				b.cmds[idx].canAppend(epoch, req) {
				b.cmds[idx].req.Requests = append(b.cmds[idx].req.Requests, req)
				b.cmds[idx].size += n
				added = true
				break
			}
		}
	}

	if !added {
		raftCMD := pb.AcquireRaftCMDRequest()
		raftCMD.Header = pb.AcquireRaftRequestHeader()
		raftCMD.Header.ShardID = b.shardID
		raftCMD.Header.Peer = b.peer
		raftCMD.Header.ID = uuid.NewV4().Bytes()
		raftCMD.Header.Epoch = epoch

		if isAdmin {
			raftCMD.AdminRequest = adminReq
		} else {
			raftCMD.Header.IgnoreEpochCheck = req.IgnoreEpochCheck
			raftCMD.Requests = append(raftCMD.Requests, req)
		}

		b.cmds = append(b.cmds, newCMD(raftCMD, cb, tp, n))
	}
}<|MERGE_RESOLUTION|>--- conflicted
+++ resolved
@@ -36,82 +36,6 @@
 	testMaxProposalRequestCount = 0
 )
 
-<<<<<<< HEAD
-type readIndexQueue struct {
-	shardID     uint64
-	reads       []cmd
-	readyToRead int
-}
-
-func (q *readIndexQueue) reset() {
-	q.reads = q.reads[:0]
-	q.readyToRead = 0
-}
-
-func (q *readIndexQueue) push(c cmd) {
-	q.reads = append(q.reads, c)
-}
-
-func (q *readIndexQueue) ready(state raft.ReadState) {
-	if !bytes.Equal(state.RequestCtx, q.reads[q.readyToRead].getUUID()) {
-		logger.Fatalf("shard %d apply read failed, uuid not match",
-			q.shardID)
-	}
-
-	for idx := range q.reads {
-		if bytes.Equal(state.RequestCtx, q.reads[idx].getUUID()) {
-			q.reads[idx].readIndexCommittedIndex = state.Index
-			q.readyToRead++
-			return
-		}
-	}
-}
-
-func (q *readIndexQueue) doReadLEAppliedIndex(appliedIndex uint64, pr *peerReplica) {
-	if len(q.reads) == 0 || q.readyToRead <= 0 {
-		return
-	}
-
-	newCmds := q.reads[:0] // avoid alloc new slice
-	pr.readCtx.reset(pr.getShard())
-	for _, c := range q.reads {
-		if c.readIndexCommittedIndex > 0 && c.readIndexCommittedIndex <= appliedIndex {
-			pr.readCtx.appendRequestByCmd(c)
-			q.readyToRead--
-		} else {
-			newCmds = append(newCmds, c)
-		}
-	}
-
-	q.reads = newCmds
-	if pr.readCtx.hasRequest() {
-		ds := pr.store.DataStorageByGroup(pr.getShard().Group)
-		if err := ds.GetCommandExecutor().ExecuteRead(pr.readCtx); err != nil {
-			logger.Fatalf("shard %d peer %d exec read cmd failed with %+v",
-				q.shardID,
-				pr.peer.ID,
-				err)
-		}
-
-		pr.readBytes += pr.readCtx.readBytes
-		pr.readKeys += uint64(len(pr.readCtx.cmds))
-		idx := 0
-		for _, c := range pr.readCtx.cmds {
-			resp := pb.AcquireRaftCMDResponse()
-			n := len(c.req.Requests)
-			for i := 0; i < n; i++ {
-				r := pb.AcquireResponse()
-				r.Value = pr.readCtx.responses[idx]
-				resp.Responses = append(resp.Responses, r)
-				idx++
-			}
-			c.resp(resp)
-		}
-	}
-}
-
-=======
->>>>>>> 6808d6ff
 type reqCtx struct {
 	admin *raftcmdpb.AdminRequest
 	req   *raftcmdpb.Request
