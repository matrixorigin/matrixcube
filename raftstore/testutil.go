--- conflicted
+++ resolved
@@ -644,11 +644,7 @@
 	// CreateTestKVClient create and returns a kv client
 	CreateTestKVClient(node int) TestKVClient
 	// CreateTestKVClientWithAdjust create and returns a kv client with adjust func to modify request
-<<<<<<< HEAD
-	CreateTestKVClientWithAdjust(node int, adjust func(req *rpc.Request)) TestKVClient
-=======
 	CreateTestKVClientWithAdjust(node int, adjust func(req *rpcpb.Request)) TestKVClient
->>>>>>> 6903863a
 }
 
 // TestKVClient is a kv client that uses `TestRaftCluster` as Backend's KV storage engine
@@ -657,15 +653,9 @@
 	Set(key, value string, timeout time.Duration) error
 	// Get returns the value of the specific key from backend kv storage
 	Get(key string, timeout time.Duration) (string, error)
-<<<<<<< HEAD
-	// Set set key-value to the backend kv storage
-	SetWithShard(key, value string, id uint64, timeout time.Duration) error
-	// Get returns the value of the specific key from backend kv storage
-=======
 	// SetWithShard set key-value to the backend kv storage
 	SetWithShard(key, value string, id uint64, timeout time.Duration) error
 	// GetWithShard returns the value of the specific key from backend kv storage
->>>>>>> 6903863a
 	GetWithShard(key string, id uint64, timeout time.Duration) (string, error)
 	// UpdateLabel update the shard label
 	UpdateLabel(shard, group uint64, key, value string, timeout time.Duration) error
@@ -673,20 +663,12 @@
 	Close()
 }
 
-<<<<<<< HEAD
-func newTestKVClient(t *testing.T, store Store, adjust func(req *rpc.Request)) TestKVClient {
-=======
 func newTestKVClient(t *testing.T, store Store, adjust func(req *rpcpb.Request)) TestKVClient {
->>>>>>> 6903863a
 	kv := &testKVClient{
 		errCtx:   make(map[string]chan error),
 		doneCtx:  make(map[string]chan string),
 		stopper:  stop.NewStopper("test-kv-client"),
-<<<<<<< HEAD
-		requests: make(map[string]rpc.Request),
-=======
 		requests: make(map[string]rpcpb.Request),
->>>>>>> 6903863a
 		adjust:   adjust,
 	}
 	kv.proxy = store.GetShardsProxy()
@@ -702,13 +684,8 @@
 	proxy    ShardsProxy
 	doneCtx  map[string]chan string
 	errCtx   map[string]chan error
-<<<<<<< HEAD
-	requests map[string]rpc.Request
-	adjust   func(req *rpc.Request)
-=======
 	requests map[string]rpcpb.Request
 	adjust   func(req *rpcpb.Request)
->>>>>>> 6903863a
 }
 
 func (kv *testKVClient) Set(key, value string, timeout time.Duration) error {
@@ -909,11 +886,7 @@
 	return kv.retryLocked(requestID)
 }
 
-<<<<<<< HEAD
-func (kv *testKVClient) retryLocked(requestID []byte) (rpc.Request, bool) {
-=======
 func (kv *testKVClient) retryLocked(requestID []byte) (rpcpb.Request, bool) {
->>>>>>> 6903863a
 	v, ok := kv.requests[string(requestID)]
 	if ok && kv.adjust != nil {
 		kv.adjust(&v)
@@ -1647,11 +1620,7 @@
 	return c.CreateTestKVClientWithAdjust(node, nil)
 }
 
-<<<<<<< HEAD
-func (c *testRaftCluster) CreateTestKVClientWithAdjust(node int, adjust func(req *rpc.Request)) TestKVClient {
-=======
 func (c *testRaftCluster) CreateTestKVClientWithAdjust(node int, adjust func(req *rpcpb.Request)) TestKVClient {
->>>>>>> 6903863a
 	return newTestKVClient(c.t, c.GetStore(node), adjust)
 }
 
