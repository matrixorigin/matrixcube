// Copyright 2020 MatrixOrigin.
//
// Licensed under the Apache License, Version 2.0 (the "License");
// you may not use this file except in compliance with the License.
// You may obtain a copy of the License at
//
//     http://www.apache.org/licenses/LICENSE-2.0
//
// Unless required by applicable law or agreed to in writing, software
// distributed under the License is distributed on an "AS IS" BASIS,
// See the License for the specific language governing permissions and
// limitations under the License.

package raftstore

import (
	"context"
	"encoding/hex"
	"fmt"
	"math"
	"sync"
	"sync/atomic"
	"time"

	"github.com/cockroachdb/errors"
	"go.etcd.io/etcd/raft/v3"
	"go.etcd.io/etcd/raft/v3/raftpb"

	"github.com/fagongzi/goetty/buf"
	"github.com/fagongzi/util/format"
	"github.com/fagongzi/util/task"
	"github.com/matrixorigin/matrixcube/components/prophet/pb/metapb"
	"github.com/matrixorigin/matrixcube/config"
	"github.com/matrixorigin/matrixcube/logdb"
	"github.com/matrixorigin/matrixcube/metric"
	"github.com/matrixorigin/matrixcube/pb"
	"github.com/matrixorigin/matrixcube/pb/bhmetapb"
	"github.com/matrixorigin/matrixcube/pb/bhraftpb"
	"github.com/matrixorigin/matrixcube/pb/raftcmdpb"
	"github.com/matrixorigin/matrixcube/storage"
	"github.com/matrixorigin/matrixcube/util"
)

var dn = util.DescribeReplica

type readContext struct {
	offset    int
	batchSize int
	buf       *buf.ByteBuf
	attrs     map[string]interface{}
	pr        *peerReplica
}

func newReadContext(pr *peerReplica) *readContext {
	return &readContext{
		buf:   buf.NewByteBuf(512),
		attrs: make(map[string]interface{}),
		pr:    pr,
	}
}

func (ctx *readContext) reset() {
	for key := range ctx.attrs {
		delete(ctx.attrs, key)
	}
	ctx.buf.Clear()
	ctx.offset = 0
	ctx.batchSize = 0
}

func (ctx *readContext) WriteBatch() *util.WriteBatch {
	logger.Fatalf("read context can not call WriteBatch()")
	return nil
}

func (ctx *readContext) Attrs() map[string]interface{} {
	return ctx.attrs
}

func (ctx *readContext) ByteBuf() *buf.ByteBuf {
	return ctx.buf
}

func (ctx *readContext) LogIndex() uint64 {
	logger.Fatalf("read context can not call LogIndex()")
	return 0
}

func (ctx *readContext) Offset() int {
	return ctx.offset
}

func (ctx *readContext) BatchSize() int {
	return ctx.batchSize
}

func (ctx *readContext) DataStorage() storage.DataStorage {
	return ctx.pr.store.DataStorageByGroup(ctx.pr.getShard().Group, ctx.pr.shardID)
}

func (ctx *readContext) StoreID() uint64 {
	return ctx.pr.store.Meta().ID
}

type peerReplica struct {
	shardID               uint64
	eventWorker           uint64
	applyWorker           string
	startedC              chan struct{}
	disableCompactProtect bool
	peer                  metapb.Peer
	rn                    *raft.RawNode
	stopRaftTick          bool
	leaderID              uint64
	currentTerm           uint64
	store                 *store
	lr                    *LogReader
	peerHeartbeatsMap     sync.Map
	lastHBTime            uint64
	batch                 *proposeBatch
	ctx                   context.Context
	cancel                context.CancelFunc
	items                 []interface{}
	events                *task.RingBuffer
	ticks                 *task.Queue
	steps                 *task.Queue
	reports               *task.Queue
	applyResults          *task.Queue
	requests              *task.Queue
	actions               *task.Queue

	sm       *stateMachine
	pendings *pendingProposals

	appliedIndex    uint64
	lastReadyIndex  uint64
	pendingReads    *readIndexQueue
	writtenKeys     uint64
	writtenBytes    uint64
	readKeys        uint64
	readBytes       uint64
	sizeDiffHint    uint64
	raftLogSizeHint uint64
	deleteKeysHint  uint64
	// TODO: setting on split check
	approximateSize uint64
	approximateKeys uint64

	metrics  localMetrics
	stopOnce sync.Once

	readCtx *readContext
}

// createPeerReplica called in:
// 1. Event worker goroutine: After the split of the old shard, to create new shard.
// 2. Goroutine that calls start method of store: Load all local shards.
// 3. Prophet event loop: Create shard dynamically.
func createPeerReplica(store *store, shard *bhmetapb.Shard, why string) (*peerReplica, error) {
	peer := findPeer(shard, store.meta.meta.ID)
	if peer == nil {
		return nil, fmt.Errorf("no peer found on store %d in shard %+v",
			store.meta.meta.ID,
			shard)
	}

	return newPeerReplica(store, shard, *peer, why)
}

// createPeerReplicaWithRaftMessage the peer can be created from another node with raft membership changes, and we only
// know the shard_id and peer_id when creating this replicated peer, the shard info
// will be retrieved later after applying snapshot.
func createPeerReplicaWithRaftMessage(store *store, msg *bhraftpb.RaftMessage, peer metapb.Peer, why string) (*peerReplica, error) {
	shard := &bhmetapb.Shard{
		ID:           msg.ShardID,
		Epoch:        msg.ShardEpoch,
		Start:        msg.Start,
		End:          msg.End,
		Group:        msg.Group,
		DisableSplit: msg.DisableSplit,
		Unique:       msg.Unique,
	}

	return newPeerReplica(store, shard, peer, why)
}

func newPeerReplica(store *store, shard *bhmetapb.Shard, peer metapb.Peer, why string) (*peerReplica, error) {
	// We will remove tombstone key when apply snapshot
	logger.Infof("shard %d peer %d begin to create at store %d, peers: %+v, because %s",
		shard.ID,
		peer.ID,
		store.Meta().ID,
		shard.Peers,
		why)
	if peer.ID == 0 {
		return nil, fmt.Errorf("invalid peer %+v", peer)
	}

	pr := &peerReplica{
		eventWorker: math.MaxUint64,
		store:       store,
		peer:        peer,
		shardID:     shard.ID,
		startedC:    make(chan struct{}),
		lr:          NewLogReader(shard.ID, peer.ID, store.logdb),
		pendings:    newPendingProposals(),
	}
	pr.createStateMachine(shard)
	return pr, nil
}

func (pr *peerReplica) start() {
	shard := pr.getShard()
	for _, g := range pr.store.cfg.Raft.RaftLog.DisableCompactProtect {
		if shard.Group == g {
			pr.disableCompactProtect = true
			break
		}
	}

	pr.batch = newBatch(pr)
	pr.readCtx = newReadContext(pr)
	pr.events = task.NewRingBuffer(2)
	pr.ticks = &task.Queue{}
	pr.steps = &task.Queue{}
	pr.reports = &task.Queue{}
	pr.applyResults = &task.Queue{}
	pr.requests = &task.Queue{}
	pr.actions = &task.Queue{}
	pr.pendingReads = &readIndexQueue{
		shardID: pr.shardID,
	}

	pr.ctx, pr.cancel = context.WithCancel(context.Background())
	pr.items = make([]interface{}, readyBatch)

	if pr.store.aware != nil {
		pr.store.aware.Created(shard)
	}

	if err := pr.initConfState(); err != nil {
		panic(err)
	}
	if _, err := pr.initLogState(); err != nil {
		panic(err)
	}

	c := getRaftConfig(pr.peer.ID, pr.appliedIndex, pr.lr, pr.store.cfg)
	rn, err := raft.NewRawNode(c)
	if err != nil {
		logger.Fatalf("shard %d peer %d create raft node failed with %+v",
			pr.shardID,
			pr.peer.ID,
			err)
	}

	// TODO: restore confState, log range from persisted info
	emptyLog, err := pr.isPersistedLogEmpty()
	if err != nil {
		panic(err)
	}
	if emptyLog {
		if err := pr.bootstrap(rn, &shard, pr.store.logdb); err != nil {
			panic(err)
		}
	}

	pr.rn = rn

	applyWorker, eventWorker := pr.store.allocWorker(shard.Group)
	pr.applyWorker = applyWorker
	logger.Infof("shard %d peer %d delegate register completed",
		pr.shardID,
		pr.peer.ID)

	// start drive raft
	pr.eventWorker = eventWorker
	close(pr.startedC)
	logger.Infof("shard %d peer %d added, epoch %+v, peers %+v, raft worker %d, apply worker %s",
		pr.shardID,
		pr.peer.ID,
		shard.Epoch,
		shard.Peers,
		pr.eventWorker,
		pr.applyWorker)

	// TODO: is it okay to invoke pr.rn methods from this thread?
	// If this shard has only one peer and I am the one, campaign directly.
	if len(shard.Peers) == 1 && shard.Peers[0].ContainerID == pr.store.meta.meta.ID {
		logger.Infof("shard %d peer %d try to campaign leader, because only self",
			pr.shardID,
			pr.peer.ID)

		err := pr.rn.Campaign()
		if err != nil {
			logger.Fatalf("shard %d peer %d campaign failed with %+v",
				pr.shardID,
				pr.peer.ID,
				err)
		}
	} else if shard.State == metapb.ResourceState_WaittingCreate &&
		shard.Peers[0].ContainerID == pr.store.Meta().ID {
		logger.Infof("shard %d peer %d try to campaign leader, because first peer of dynamically created",
			pr.shardID,
			pr.peer.ID)

		err := pr.rn.Campaign()
		if err != nil {
			logger.Fatalf("shard %d peer %d campaign failed with %+v",
				pr.shardID,
				pr.peer.ID,
				err)
		}
	}

	pr.onRaftTick(nil)
}

func (pr *peerReplica) id() string {
	return dn(pr.shardID, pr.peer.ID)
}

func (pr *peerReplica) getShard() bhmetapb.Shard {
	return pr.sm.getShard()
}

// initConfState initializes the ConfState of the LogReader which will be
// applied to the raft module.
func (pr *peerReplica) initConfState() error {
	// FIXME: this is using the latest confState, should be using the confState
	// consistent with the aoe state.
	confState := raftpb.ConfState{}
	shard := pr.getShard()
	for _, p := range shard.Peers {
		if p.Role == metapb.PeerRole_Voter {
			confState.Voters = append(confState.Voters, p.ID)
		} else if p.Role == metapb.PeerRole_Learner {
			confState.Learners = append(confState.Learners, p.ID)
		}
	}
	pr.lr.SetConfState(confState)
	return nil
}

// initLogState returns a boolean flag indicating whether this is a new node.
func (pr *peerReplica) initLogState() (bool, error) {
	rs, err := pr.store.logdb.ReadRaftState(pr.shardID, pr.peer.ID)
	if errors.Is(err, logdb.ErrNoSavedLog) {
		return true, nil
	}
	if err != nil {
		return false, err
	}
	hasRaftHardState := !raft.IsEmptyHardState(rs.State)
	if hasRaftHardState {
		logger.Infof("%s initLogState, first index %d, count %d, commit %d, term %d",
			pr.id(), rs.FirstIndex, rs.EntryCount, rs.State.Commit, rs.State.Term)
		pr.lr.SetState(rs.State)
	}
	pr.lr.SetRange(rs.FirstIndex, rs.EntryCount)
	return !(rs.EntryCount > 0 || hasRaftHardState), nil
}

func (pr *peerReplica) isPersistedLogEmpty() (bool, error) {
	lastIndex, err := pr.lr.LastIndex()
	if err != nil {
		return false, err
	}
	return lastIndex == 0, nil
}

func (pr *peerReplica) createStateMachine(shard *bhmetapb.Shard) {
	pr.sm = &stateMachine{
		pr:     pr,
		store:  pr.store,
		peerID: pr.peer.ID,
		ctx:    newApplyContext(pr),
<<<<<<< HEAD
	}

	value, loaded := pr.store.delegates.LoadOrStore(delegate.shard.ID, delegate)
	if loaded {
		err := pr.store.addApplyJob(pr.applyWorker, "clearOldDelegate", func() error {
			old := value.(*applyDelegate)
			if old.peerID != delegate.peerID {
				logger.Fatalf("shard %d delegate peer id not match, old=<%d> curr=<%d>",
					pr.shardID,
					old.peerID,
					delegate.peerID)
			}

			// upgrade old delgate to new
			old.peerID = delegate.peerID
			old.shard = delegate.shard
			old.term = delegate.term
			old.appliedIndexTerm = delegate.appliedIndexTerm
			old.clearAllCommandsAsStale()
			return nil
		}, nil)

		if err != nil {
			if !pr.store.isStopped() {
				logger.Fatalf("shard %d add registration job failed with %+v",
					pr.shard.ID,
					err)
			}
		}
=======
>>>>>>> 9f891759
	}
	pr.sm.metadataMu.shard = *shard
}

func (pr *peerReplica) getPeer(id uint64) (metapb.Peer, bool) {
	value, ok := pr.store.getPeer(id)
	if ok {
		return value, true
	}

	shard := pr.getShard()
	for _, p := range shard.Peers {
		if p.ID == id {
			pr.store.peers.Store(id, p)
			return p, true
		}
	}

	return metapb.Peer{}, false
}

func (pr *peerReplica) setCurrentTerm(term uint64) {
	atomic.StoreUint64(&pr.currentTerm, term)
}

func (pr *peerReplica) getCurrentTerm() uint64 {
	return atomic.LoadUint64(&pr.currentTerm)
}

func (pr *peerReplica) setLeaderPeerID(id uint64) {
	atomic.StoreUint64(&pr.leaderID, id)
}

func (pr *peerReplica) isLeader() bool {
	return pr.getLeaderPeerID() == pr.peer.ID
}

func (pr *peerReplica) getLeaderPeerID() uint64 {
	return atomic.LoadUint64(&pr.leaderID)
}

func (pr *peerReplica) waitStarted() {
	<-pr.startedC
}

func (pr *peerReplica) notifyWorker() {
	pr.waitStarted()
	pr.store.workReady.notify(pr.getShard().Group, pr.eventWorker)
}

func (pr *peerReplica) maybeCampaign() (bool, error) {
	if len(pr.getShard().Peers) <= 1 {
		// The peer campaigned when it was created, no need to do it again.
		return false, nil
	}

	err := pr.rn.Campaign()
	if err != nil {
		return false, err
	}

	return true, nil
}

func (pr *peerReplica) mustDestroy(why string) {
	logger.Infof("shard %d peer %d begin to destroy, because %s",
		pr.shardID,
		pr.peer.ID,
		why)

	pr.stopEventLoop()
	pr.store.removeDroppedVoteMsg(pr.shardID)

	// Shard destory need 2 phase
	// Phase1, clean metadata and update the state to Tombstone
	// Phase2, clean up data asynchronously and remove the state key
	// When we restart store, we can see partially data, because Phase1 and Phase2 are not atomic.
	// We will execute cleanup if we found the Tombstone key.

	shard := pr.getShard()
	wb := util.NewWriteBatch()
	pr.store.clearMeta(pr.shardID, wb)
	pr.store.updatePeerState(shard, bhraftpb.PeerState_Tombstone, wb)
	err := pr.store.MetadataStorage().Write(wb, false)
	if err != nil {
		logger.Fatal("shard %d do destroy failed with %+v",
			pr.shardID,
			err)
	}

	if len(shard.Peers) > 0 {
		err := pr.store.startClearDataJob(shard)
		if err != nil {
			logger.Fatal("shard %d do destroy failed with %+v",
				pr.shardID,
				err)
		}
	}

	pr.cancel()

	if len(shard.Peers) > 0 && !pr.store.removeShardKeyRange(shard) {
		logger.Warningf("shard %d remove key range failed",
			pr.shardID)
	}

	pr.store.removePR(pr)
	logger.Infof("shard %d destroy self complete.",
		pr.shardID)
}

func (pr *peerReplica) onReq(req *raftcmdpb.Request, cb func(*raftcmdpb.RaftCMDResponse)) error {
	metric.IncComandCount(format.Uint64ToString(req.CustemType))

	r := reqCtx{}
	r.req = req
	r.cb = cb
	return pr.addRequest(r)
}

func (pr *peerReplica) stopEventLoop() {
	pr.events.Dispose()
}

func (pr *peerReplica) maybeExecRead() {
	pr.pendingReads.doReadLEAppliedIndex(pr.appliedIndex, pr)
}

func (pr *peerReplica) doExecReadCmd(c cmd) {
	resp := pb.AcquireRaftCMDResponse()

	pr.readCtx.reset()
	pr.readCtx.batchSize = len(c.req.Requests)
	for idx, req := range c.req.Requests {
		if logger.DebugEnabled() {
			logger.Debugf("%s exec", hex.EncodeToString(req.ID))
		}
		pr.readKeys++
		pr.readCtx.offset = idx
		if h, ok := pr.store.readHandlers[req.CustemType]; ok {
			rsp, readBytes := h(pr.getShard(), req, pr.readCtx)
			resp.Responses = append(resp.Responses, rsp)
			pr.readBytes += readBytes
			if logger.DebugEnabled() {
				logger.Debugf("%s exec completed", hex.EncodeToString(req.ID))
			}
		} else {
			logger.Fatalf("%s missing read handle func for type %d, registers %+v",
				hex.EncodeToString(req.ID),
				req.CustemType,
				pr.store.readHandlers)
		}
	}

	c.resp(resp)
}

func (pr *peerReplica) supportSplit() bool {
	return !pr.getShard().DisableSplit
}

func (pr *peerReplica) pendingReadCount() int {
	return pr.rn.PendingReadCount()
}

func (pr *peerReplica) readyReadCount() int {
	return pr.rn.ReadyReadCount()
}

func (pr *peerReplica) resetBatch() {
	pr.batch = newBatch(pr)
}

func (pr *peerReplica) collectDownPeers() []metapb.PeerStats {
	now := time.Now()
	shard := pr.getShard()
	var downPeers []metapb.PeerStats
	for _, p := range shard.Peers {
		if p.ID == pr.peer.ID {
			continue
		}

		if value, ok := pr.peerHeartbeatsMap.Load(p.ID); ok {
			last := value.(time.Time)
			if now.Sub(last) >= pr.store.cfg.Replication.MaxPeerDownTime.Duration {
				state := metapb.PeerStats{}
				state.Peer = metapb.Peer{ID: p.ID, ContainerID: p.ContainerID}
				state.DownSeconds = uint64(now.Sub(last).Seconds())

				downPeers = append(downPeers, state)
			}
		}
	}
	return downPeers
}

// collectPendingPeers returns a list of peers that are potentially waiting for
// snapshots from the leader.
func (pr *peerReplica) collectPendingPeers() []metapb.Peer {
	return []metapb.Peer{}
}

func (pr *peerReplica) nextProposalIndex() uint64 {
	return pr.rn.NextProposalIndex()
}

func getRaftConfig(id, appliedIndex uint64, lr *LogReader, cfg *config.Config) *raft.Config {
	return &raft.Config{
		ID:              id,
		Applied:         appliedIndex,
		ElectionTick:    cfg.Raft.ElectionTimeoutTicks,
		HeartbeatTick:   cfg.Raft.HeartbeatTicks,
		MaxSizePerMsg:   uint64(cfg.Raft.MaxSizePerMsg),
		MaxInflightMsgs: cfg.Raft.MaxInflightMsgs,
		Storage:         lr,
		CheckQuorum:     true,
		PreVote:         true,
	}
}<|MERGE_RESOLUTION|>--- conflicted
+++ resolved
@@ -15,7 +15,6 @@
 
 import (
 	"context"
-	"encoding/hex"
 	"fmt"
 	"math"
 	"sync"
@@ -26,81 +25,19 @@
 	"go.etcd.io/etcd/raft/v3"
 	"go.etcd.io/etcd/raft/v3/raftpb"
 
-	"github.com/fagongzi/goetty/buf"
 	"github.com/fagongzi/util/format"
 	"github.com/fagongzi/util/task"
 	"github.com/matrixorigin/matrixcube/components/prophet/pb/metapb"
 	"github.com/matrixorigin/matrixcube/config"
 	"github.com/matrixorigin/matrixcube/logdb"
 	"github.com/matrixorigin/matrixcube/metric"
-	"github.com/matrixorigin/matrixcube/pb"
 	"github.com/matrixorigin/matrixcube/pb/bhmetapb"
 	"github.com/matrixorigin/matrixcube/pb/bhraftpb"
 	"github.com/matrixorigin/matrixcube/pb/raftcmdpb"
-	"github.com/matrixorigin/matrixcube/storage"
 	"github.com/matrixorigin/matrixcube/util"
 )
 
 var dn = util.DescribeReplica
-
-type readContext struct {
-	offset    int
-	batchSize int
-	buf       *buf.ByteBuf
-	attrs     map[string]interface{}
-	pr        *peerReplica
-}
-
-func newReadContext(pr *peerReplica) *readContext {
-	return &readContext{
-		buf:   buf.NewByteBuf(512),
-		attrs: make(map[string]interface{}),
-		pr:    pr,
-	}
-}
-
-func (ctx *readContext) reset() {
-	for key := range ctx.attrs {
-		delete(ctx.attrs, key)
-	}
-	ctx.buf.Clear()
-	ctx.offset = 0
-	ctx.batchSize = 0
-}
-
-func (ctx *readContext) WriteBatch() *util.WriteBatch {
-	logger.Fatalf("read context can not call WriteBatch()")
-	return nil
-}
-
-func (ctx *readContext) Attrs() map[string]interface{} {
-	return ctx.attrs
-}
-
-func (ctx *readContext) ByteBuf() *buf.ByteBuf {
-	return ctx.buf
-}
-
-func (ctx *readContext) LogIndex() uint64 {
-	logger.Fatalf("read context can not call LogIndex()")
-	return 0
-}
-
-func (ctx *readContext) Offset() int {
-	return ctx.offset
-}
-
-func (ctx *readContext) BatchSize() int {
-	return ctx.batchSize
-}
-
-func (ctx *readContext) DataStorage() storage.DataStorage {
-	return ctx.pr.store.DataStorageByGroup(ctx.pr.getShard().Group, ctx.pr.shardID)
-}
-
-func (ctx *readContext) StoreID() uint64 {
-	return ctx.pr.store.Meta().ID
-}
 
 type peerReplica struct {
 	shardID               uint64
@@ -149,7 +86,7 @@
 	metrics  localMetrics
 	stopOnce sync.Once
 
-	readCtx *readContext
+	readCtx *executeContext
 }
 
 // createPeerReplica called in:
@@ -219,7 +156,7 @@
 	}
 
 	pr.batch = newBatch(pr)
-	pr.readCtx = newReadContext(pr)
+	pr.readCtx = newExecuteContext()
 	pr.events = task.NewRingBuffer(2)
 	pr.ticks = &task.Queue{}
 	pr.steps = &task.Queue{}
@@ -253,18 +190,6 @@
 			pr.peer.ID,
 			err)
 	}
-
-	// TODO: restore confState, log range from persisted info
-	emptyLog, err := pr.isPersistedLogEmpty()
-	if err != nil {
-		panic(err)
-	}
-	if emptyLog {
-		if err := pr.bootstrap(rn, &shard, pr.store.logdb); err != nil {
-			panic(err)
-		}
-	}
-
 	pr.rn = rn
 
 	applyWorker, eventWorker := pr.store.allocWorker(shard.Group)
@@ -361,52 +286,13 @@
 	return !(rs.EntryCount > 0 || hasRaftHardState), nil
 }
 
-func (pr *peerReplica) isPersistedLogEmpty() (bool, error) {
-	lastIndex, err := pr.lr.LastIndex()
-	if err != nil {
-		return false, err
-	}
-	return lastIndex == 0, nil
-}
-
 func (pr *peerReplica) createStateMachine(shard *bhmetapb.Shard) {
 	pr.sm = &stateMachine{
-		pr:     pr,
-		store:  pr.store,
-		peerID: pr.peer.ID,
-		ctx:    newApplyContext(pr),
-<<<<<<< HEAD
-	}
-
-	value, loaded := pr.store.delegates.LoadOrStore(delegate.shard.ID, delegate)
-	if loaded {
-		err := pr.store.addApplyJob(pr.applyWorker, "clearOldDelegate", func() error {
-			old := value.(*applyDelegate)
-			if old.peerID != delegate.peerID {
-				logger.Fatalf("shard %d delegate peer id not match, old=<%d> curr=<%d>",
-					pr.shardID,
-					old.peerID,
-					delegate.peerID)
-			}
-
-			// upgrade old delgate to new
-			old.peerID = delegate.peerID
-			old.shard = delegate.shard
-			old.term = delegate.term
-			old.appliedIndexTerm = delegate.appliedIndexTerm
-			old.clearAllCommandsAsStale()
-			return nil
-		}, nil)
-
-		if err != nil {
-			if !pr.store.isStopped() {
-				logger.Fatalf("shard %d add registration job failed with %+v",
-					pr.shard.ID,
-					err)
-			}
-		}
-=======
->>>>>>> 9f891759
+		pr:          pr,
+		store:       pr.store,
+		peerID:      pr.peer.ID,
+		executorCtx: newApplyContext(),
+		dataStorage: pr.store.DataStorageByGroup(shard.Group),
 	}
 	pr.sm.metadataMu.shard = *shard
 }
@@ -471,53 +357,6 @@
 	return true, nil
 }
 
-func (pr *peerReplica) mustDestroy(why string) {
-	logger.Infof("shard %d peer %d begin to destroy, because %s",
-		pr.shardID,
-		pr.peer.ID,
-		why)
-
-	pr.stopEventLoop()
-	pr.store.removeDroppedVoteMsg(pr.shardID)
-
-	// Shard destory need 2 phase
-	// Phase1, clean metadata and update the state to Tombstone
-	// Phase2, clean up data asynchronously and remove the state key
-	// When we restart store, we can see partially data, because Phase1 and Phase2 are not atomic.
-	// We will execute cleanup if we found the Tombstone key.
-
-	shard := pr.getShard()
-	wb := util.NewWriteBatch()
-	pr.store.clearMeta(pr.shardID, wb)
-	pr.store.updatePeerState(shard, bhraftpb.PeerState_Tombstone, wb)
-	err := pr.store.MetadataStorage().Write(wb, false)
-	if err != nil {
-		logger.Fatal("shard %d do destroy failed with %+v",
-			pr.shardID,
-			err)
-	}
-
-	if len(shard.Peers) > 0 {
-		err := pr.store.startClearDataJob(shard)
-		if err != nil {
-			logger.Fatal("shard %d do destroy failed with %+v",
-				pr.shardID,
-				err)
-		}
-	}
-
-	pr.cancel()
-
-	if len(shard.Peers) > 0 && !pr.store.removeShardKeyRange(shard) {
-		logger.Warningf("shard %d remove key range failed",
-			pr.shardID)
-	}
-
-	pr.store.removePR(pr)
-	logger.Infof("shard %d destroy self complete.",
-		pr.shardID)
-}
-
 func (pr *peerReplica) onReq(req *raftcmdpb.Request, cb func(*raftcmdpb.RaftCMDResponse)) error {
 	metric.IncComandCount(format.Uint64ToString(req.CustemType))
 
@@ -533,35 +372,6 @@
 
 func (pr *peerReplica) maybeExecRead() {
 	pr.pendingReads.doReadLEAppliedIndex(pr.appliedIndex, pr)
-}
-
-func (pr *peerReplica) doExecReadCmd(c cmd) {
-	resp := pb.AcquireRaftCMDResponse()
-
-	pr.readCtx.reset()
-	pr.readCtx.batchSize = len(c.req.Requests)
-	for idx, req := range c.req.Requests {
-		if logger.DebugEnabled() {
-			logger.Debugf("%s exec", hex.EncodeToString(req.ID))
-		}
-		pr.readKeys++
-		pr.readCtx.offset = idx
-		if h, ok := pr.store.readHandlers[req.CustemType]; ok {
-			rsp, readBytes := h(pr.getShard(), req, pr.readCtx)
-			resp.Responses = append(resp.Responses, rsp)
-			pr.readBytes += readBytes
-			if logger.DebugEnabled() {
-				logger.Debugf("%s exec completed", hex.EncodeToString(req.ID))
-			}
-		} else {
-			logger.Fatalf("%s missing read handle func for type %d, registers %+v",
-				hex.EncodeToString(req.ID),
-				req.CustemType,
-				pr.store.readHandlers)
-		}
-	}
-
-	c.resp(resp)
 }
 
 func (pr *peerReplica) supportSplit() bool {
