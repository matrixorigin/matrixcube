--- conflicted
+++ resolved
@@ -371,11 +371,7 @@
 }
 
 func (pr *peerReplica) maybeExecRead() {
-<<<<<<< HEAD
-	pr.pendingReads.doReadLEAppliedIndex(pr.appliedIndex, pr)
-=======
 	pr.pendingReads.process(pr.appliedIndex, pr)
->>>>>>> 6808d6ff
 }
 
 func (pr *peerReplica) supportSplit() bool {
