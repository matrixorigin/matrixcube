// Copyright 2020 MatrixOrigin.
//
// Licensed under the Apache License, Version 2.0 (the "License");
// you may not use this file except in compliance with the License.
// You may obtain a copy of the License at
//
//     http://www.apache.org/licenses/LICENSE-2.0
//
// Unless required by applicable law or agreed to in writing, software
// distributed under the License is distributed on an "AS IS" BASIS,
// See the License for the specific language governing permissions and
// limitations under the License.

package raftstore

import (
	"context"
	"fmt"
	"math"
	"sync"
	"sync/atomic"
	"time"

	"github.com/cockroachdb/errors"
	"go.etcd.io/etcd/raft/v3"
	"go.etcd.io/etcd/raft/v3/raftpb"

	"github.com/fagongzi/util/format"
	"github.com/fagongzi/util/task"
	"github.com/matrixorigin/matrixcube/components/prophet/pb/metapb"
	"github.com/matrixorigin/matrixcube/config"
	"github.com/matrixorigin/matrixcube/logdb"
	"github.com/matrixorigin/matrixcube/metric"
	"github.com/matrixorigin/matrixcube/pb/bhmetapb"
	"github.com/matrixorigin/matrixcube/pb/bhraftpb"
	"github.com/matrixorigin/matrixcube/pb/raftcmdpb"
	"github.com/matrixorigin/matrixcube/util"
)

var dn = util.DescribeReplica

type peerReplica struct {
	shardID               uint64
	eventWorker           uint64
	applyWorker           string
	startedC              chan struct{}
	disableCompactProtect bool
	peer                  metapb.Peer
	rn                    *raft.RawNode
	stopRaftTick          bool
	leaderID              uint64
	currentTerm           uint64
	store                 *store
	lr                    *LogReader
	peerHeartbeatsMap     sync.Map
	lastHBTime            uint64
	batch                 *proposeBatch
	ctx                   context.Context
	cancel                context.CancelFunc
	items                 []interface{}
	events                *task.RingBuffer
	ticks                 *task.Queue
	steps                 *task.Queue
	reports               *task.Queue
	applyResults          *task.Queue
	requests              *task.Queue
	actions               *task.Queue

	sm       *stateMachine
	pendings *pendingProposals

	appliedIndex    uint64
	lastReadyIndex  uint64
	pendingReads    *readIndexQueue
	writtenKeys     uint64
	writtenBytes    uint64
	readKeys        uint64
	readBytes       uint64
	sizeDiffHint    uint64
	raftLogSizeHint uint64
	deleteKeysHint  uint64
	// TODO: setting on split check
	approximateSize uint64
	approximateKeys uint64

	metrics  localMetrics
	stopOnce sync.Once

	readCtx *executeContext
}

// createPeerReplica called in:
// 1. Event worker goroutine: After the split of the old shard, to create new shard.
// 2. Goroutine that calls start method of store: Load all local shards.
// 3. Prophet event loop: Create shard dynamically.
func createPeerReplica(store *store, shard *bhmetapb.Shard, why string) (*peerReplica, error) {
	peer := findPeer(shard, store.meta.meta.ID)
	if peer == nil {
		return nil, fmt.Errorf("no peer found on store %d in shard %+v",
			store.meta.meta.ID,
			shard)
	}

	return newPeerReplica(store, shard, *peer, why)
}

// createPeerReplicaWithRaftMessage the peer can be created from another node with raft membership changes, and we only
// know the shard_id and peer_id when creating this replicated peer, the shard info
// will be retrieved later after applying snapshot.
func createPeerReplicaWithRaftMessage(store *store, msg *bhraftpb.RaftMessage, peer metapb.Peer, why string) (*peerReplica, error) {
	shard := &bhmetapb.Shard{
		ID:           msg.ShardID,
		Epoch:        msg.ShardEpoch,
		Start:        msg.Start,
		End:          msg.End,
		Group:        msg.Group,
		DisableSplit: msg.DisableSplit,
		Unique:       msg.Unique,
	}

	return newPeerReplica(store, shard, peer, why)
}

func newPeerReplica(store *store, shard *bhmetapb.Shard, peer metapb.Peer, why string) (*peerReplica, error) {
	// We will remove tombstone key when apply snapshot
	logger.Infof("shard %d peer %d begin to create at store %d, peers: %+v, because %s",
		shard.ID,
		peer.ID,
		store.Meta().ID,
		shard.Peers,
		why)
	if peer.ID == 0 {
		return nil, fmt.Errorf("invalid peer %+v", peer)
	}

	pr := &peerReplica{
		eventWorker: math.MaxUint64,
		store:       store,
		peer:        peer,
		shardID:     shard.ID,
		startedC:    make(chan struct{}),
		lr:          NewLogReader(shard.ID, peer.ID, store.logdb),
		pendings:    newPendingProposals(),
	}
	pr.createStateMachine(shard)
	return pr, nil
}

func (pr *peerReplica) start() {
	shard := pr.getShard()
	for _, g := range pr.store.cfg.Raft.RaftLog.DisableCompactProtect {
		if shard.Group == g {
			pr.disableCompactProtect = true
			break
		}
	}

<<<<<<< HEAD
	pr.batch = newBatch(pr)
	pr.readCtx = newExecuteContext()
=======
	pr.batch = newBatch(uint64(pr.store.cfg.Raft.MaxEntryBytes), shard.ID, pr.peer)
	pr.readCtx = newReadContext(pr)
>>>>>>> 190d296b
	pr.events = task.NewRingBuffer(2)
	pr.ticks = &task.Queue{}
	pr.steps = &task.Queue{}
	pr.reports = &task.Queue{}
	pr.applyResults = &task.Queue{}
	pr.requests = &task.Queue{}
	pr.actions = &task.Queue{}
	pr.pendingReads = &readIndexQueue{
		shardID: pr.shardID,
	}

	pr.ctx, pr.cancel = context.WithCancel(context.Background())
	pr.items = make([]interface{}, readyBatch)

	if pr.store.aware != nil {
		pr.store.aware.Created(shard)
	}

	if err := pr.initConfState(); err != nil {
		panic(err)
	}
	if _, err := pr.initLogState(); err != nil {
		panic(err)
	}

	c := getRaftConfig(pr.peer.ID, pr.appliedIndex, pr.lr, pr.store.cfg)
	rn, err := raft.NewRawNode(c)
	if err != nil {
		logger.Fatalf("shard %d peer %d create raft node failed with %+v",
			pr.shardID,
			pr.peer.ID,
			err)
	}
	pr.rn = rn

	applyWorker, eventWorker := pr.store.allocWorker(shard.Group)
	pr.applyWorker = applyWorker
	logger.Infof("shard %d peer %d delegate register completed",
		pr.shardID,
		pr.peer.ID)

	// start drive raft
	pr.eventWorker = eventWorker
	close(pr.startedC)
	logger.Infof("shard %d peer %d added, epoch %+v, peers %+v, raft worker %d, apply worker %s",
		pr.shardID,
		pr.peer.ID,
		shard.Epoch,
		shard.Peers,
		pr.eventWorker,
		pr.applyWorker)

	// TODO: is it okay to invoke pr.rn methods from this thread?
	// If this shard has only one peer and I am the one, campaign directly.
	if len(shard.Peers) == 1 && shard.Peers[0].ContainerID == pr.store.meta.meta.ID {
		logger.Infof("shard %d peer %d try to campaign leader, because only self",
			pr.shardID,
			pr.peer.ID)

		err := pr.rn.Campaign()
		if err != nil {
			logger.Fatalf("shard %d peer %d campaign failed with %+v",
				pr.shardID,
				pr.peer.ID,
				err)
		}
	} else if shard.State == metapb.ResourceState_WaittingCreate &&
		shard.Peers[0].ContainerID == pr.store.Meta().ID {
		logger.Infof("shard %d peer %d try to campaign leader, because first peer of dynamically created",
			pr.shardID,
			pr.peer.ID)

		err := pr.rn.Campaign()
		if err != nil {
			logger.Fatalf("shard %d peer %d campaign failed with %+v",
				pr.shardID,
				pr.peer.ID,
				err)
		}
	}

	pr.onRaftTick(nil)
}

func (pr *peerReplica) id() string {
	return dn(pr.shardID, pr.peer.ID)
}

func (pr *peerReplica) getShard() bhmetapb.Shard {
	return pr.sm.getShard()
}

// initConfState initializes the ConfState of the LogReader which will be
// applied to the raft module.
func (pr *peerReplica) initConfState() error {
	// FIXME: this is using the latest confState, should be using the confState
	// consistent with the aoe state.
	confState := raftpb.ConfState{}
	shard := pr.getShard()
	for _, p := range shard.Peers {
		if p.Role == metapb.PeerRole_Voter {
			confState.Voters = append(confState.Voters, p.ID)
		} else if p.Role == metapb.PeerRole_Learner {
			confState.Learners = append(confState.Learners, p.ID)
		}
	}
	pr.lr.SetConfState(confState)
	return nil
}

// initLogState returns a boolean flag indicating whether this is a new node.
func (pr *peerReplica) initLogState() (bool, error) {
	rs, err := pr.store.logdb.ReadRaftState(pr.shardID, pr.peer.ID)
	if errors.Is(err, logdb.ErrNoSavedLog) {
		return true, nil
	}
	if err != nil {
		return false, err
	}
	hasRaftHardState := !raft.IsEmptyHardState(rs.State)
	if hasRaftHardState {
		logger.Infof("%s initLogState, first index %d, count %d, commit %d, term %d",
			pr.id(), rs.FirstIndex, rs.EntryCount, rs.State.Commit, rs.State.Term)
		pr.lr.SetState(rs.State)
	}
	pr.lr.SetRange(rs.FirstIndex, rs.EntryCount)
	return !(rs.EntryCount > 0 || hasRaftHardState), nil
}

func (pr *peerReplica) createStateMachine(shard *bhmetapb.Shard) {
	pr.sm = &stateMachine{
		pr:          pr,
		store:       pr.store,
		peerID:      pr.peer.ID,
		executorCtx: newApplyContext(),
		dataStorage: pr.store.DataStorageByGroup(shard.Group),
	}
	pr.sm.metadataMu.shard = *shard
}

func (pr *peerReplica) getPeer(id uint64) (metapb.Peer, bool) {
	value, ok := pr.store.getPeer(id)
	if ok {
		return value, true
	}

	shard := pr.getShard()
	for _, p := range shard.Peers {
		if p.ID == id {
			pr.store.peers.Store(id, p)
			return p, true
		}
	}

	return metapb.Peer{}, false
}

func (pr *peerReplica) setCurrentTerm(term uint64) {
	atomic.StoreUint64(&pr.currentTerm, term)
}

func (pr *peerReplica) getCurrentTerm() uint64 {
	return atomic.LoadUint64(&pr.currentTerm)
}

func (pr *peerReplica) setLeaderPeerID(id uint64) {
	atomic.StoreUint64(&pr.leaderID, id)
}

func (pr *peerReplica) isLeader() bool {
	return pr.getLeaderPeerID() == pr.peer.ID
}

func (pr *peerReplica) getLeaderPeerID() uint64 {
	return atomic.LoadUint64(&pr.leaderID)
}

func (pr *peerReplica) waitStarted() {
	<-pr.startedC
}

func (pr *peerReplica) notifyWorker() {
	pr.waitStarted()
	pr.store.workReady.notify(pr.getShard().Group, pr.eventWorker)
}

func (pr *peerReplica) maybeCampaign() (bool, error) {
	if len(pr.getShard().Peers) <= 1 {
		// The peer campaigned when it was created, no need to do it again.
		return false, nil
	}

	err := pr.rn.Campaign()
	if err != nil {
		return false, err
	}

	return true, nil
}

func (pr *peerReplica) onReq(req *raftcmdpb.Request, cb func(*raftcmdpb.RaftCMDResponse)) error {
	metric.IncComandCount(format.Uint64ToString(req.CustemType))

	r := reqCtx{}
	r.req = req
	r.cb = cb
	return pr.addRequest(r)
}

func (pr *peerReplica) stopEventLoop() {
	pr.events.Dispose()
}

func (pr *peerReplica) maybeExecRead() {
	pr.pendingReads.doReadLEAppliedIndex(pr.appliedIndex, pr)
}

func (pr *peerReplica) supportSplit() bool {
	return !pr.getShard().DisableSplit
}

func (pr *peerReplica) pendingReadCount() int {
	return pr.rn.PendingReadCount()
}

func (pr *peerReplica) readyReadCount() int {
	return pr.rn.ReadyReadCount()
}

func (pr *peerReplica) resetBatch() {
	shard := pr.getShard()
	pr.batch = newBatch(uint64(pr.store.cfg.Raft.MaxEntryBytes), shard.ID, pr.peer)
}

func (pr *peerReplica) collectDownPeers() []metapb.PeerStats {
	now := time.Now()
	shard := pr.getShard()
	var downPeers []metapb.PeerStats
	for _, p := range shard.Peers {
		if p.ID == pr.peer.ID {
			continue
		}

		if value, ok := pr.peerHeartbeatsMap.Load(p.ID); ok {
			last := value.(time.Time)
			if now.Sub(last) >= pr.store.cfg.Replication.MaxPeerDownTime.Duration {
				state := metapb.PeerStats{}
				state.Peer = metapb.Peer{ID: p.ID, ContainerID: p.ContainerID}
				state.DownSeconds = uint64(now.Sub(last).Seconds())

				downPeers = append(downPeers, state)
			}
		}
	}
	return downPeers
}

// collectPendingPeers returns a list of peers that are potentially waiting for
// snapshots from the leader.
func (pr *peerReplica) collectPendingPeers() []metapb.Peer {
	return []metapb.Peer{}
}

func (pr *peerReplica) nextProposalIndex() uint64 {
	return pr.rn.NextProposalIndex()
}

func getRaftConfig(id, appliedIndex uint64, lr *LogReader, cfg *config.Config) *raft.Config {
	return &raft.Config{
		ID:              id,
		Applied:         appliedIndex,
		ElectionTick:    cfg.Raft.ElectionTimeoutTicks,
		HeartbeatTick:   cfg.Raft.HeartbeatTicks,
		MaxSizePerMsg:   uint64(cfg.Raft.MaxSizePerMsg),
		MaxInflightMsgs: cfg.Raft.MaxInflightMsgs,
		Storage:         lr,
		CheckQuorum:     true,
		PreVote:         true,
	}
}<|MERGE_RESOLUTION|>--- conflicted
+++ resolved
@@ -155,13 +155,8 @@
 		}
 	}
 
-<<<<<<< HEAD
-	pr.batch = newBatch(pr)
+	pr.batch = newBatch(uint64(pr.store.cfg.Raft.MaxEntryBytes), shard.ID, pr.peer)
 	pr.readCtx = newExecuteContext()
-=======
-	pr.batch = newBatch(uint64(pr.store.cfg.Raft.MaxEntryBytes), shard.ID, pr.peer)
-	pr.readCtx = newReadContext(pr)
->>>>>>> 190d296b
 	pr.events = task.NewRingBuffer(2)
 	pr.ticks = &task.Queue{}
 	pr.steps = &task.Queue{}
