--- conflicted
+++ resolved
@@ -160,26 +160,18 @@
 	default:
 	}
 
-<<<<<<< HEAD
 	if pr.handleMessage(pr.items) {
 		hasEvent = true
 	}
 	if pr.handleTick(pr.items) {
 		hasEvent = true
 	}
-	pr.cacheRaftStatus()
 	if pr.handleFeedback(pr.items) {
 		hasEvent = true
 	}
 	if pr.handleRequest(pr.items) {
 		hasEvent = true
 	}
-=======
-	pr.handleMessage(pr.items)
-	pr.handleTick(pr.items)
-	pr.handleFeedback(pr.items)
-	pr.handleRequest(pr.items)
->>>>>>> 5e47a03c
 	if pr.rn.HasReady() {
 		hasEvent = true
 		pr.handleReady(wc)
@@ -191,17 +183,7 @@
 	return hasEvent
 }
 
-<<<<<<< HEAD
-func (pr *replica) cacheRaftStatus() {
-	pr.setLeaderReplicaID(pr.rn.Status().Lead)
-}
-
-// FIXME: remove the len() == 0 and len() > 0 checks below.
-
 func (pr *replica) handleAction(items []interface{}) bool {
-=======
-func (pr *replica) handleAction(items []interface{}) {
->>>>>>> 5e47a03c
 	if size := pr.actions.Len(); size == 0 {
 		return false
 	}
