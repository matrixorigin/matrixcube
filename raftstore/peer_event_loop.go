// Copyright 2020 MatrixOrigin.
//
// Licensed under the Apache License, Version 2.0 (the "License");
// you may not use this file except in compliance with the License.
// You may obtain a copy of the License at
//
//     http://www.apache.org/licenses/LICENSE-2.0
//
// Unless required by applicable law or agreed to in writing, software
// distributed under the License is distributed on an "AS IS" BASIS,
// See the License for the specific language governing permissions and
// limitations under the License.

package raftstore

import (
	"time"

	"github.com/matrixorigin/matrixcube/components/keys"
	"github.com/matrixorigin/matrixcube/components/prophet/pb/metapb"
	"github.com/matrixorigin/matrixcube/components/prophet/pb/rpcpb"
	"github.com/matrixorigin/matrixcube/metric"
	"github.com/matrixorigin/matrixcube/pb"
	"github.com/matrixorigin/matrixcube/pb/raftcmdpb"
	"github.com/matrixorigin/matrixcube/util"
	"go.etcd.io/etcd/raft/v3"
	"go.etcd.io/etcd/raft/v3/raftpb"
	"go.etcd.io/etcd/raft/v3/tracker"
)

const (
	readyBatch = 1024
)

type action struct {
	actionType actionType
	splitKeys  [][]byte
	splitIDs   []rpcpb.SplitID
	epoch      metapb.ResourceEpoch
}

type actionType int

const (
	checkCompactAction = actionType(0)
	doCampaignAction   = actionType(1)
	checkSplitAction   = actionType(2)
	doSplitAction      = actionType(3)
	heartbeatAction    = actionType(4)
)

func (pr *peerReplica) addRequest(req reqCtx) error {
	err := pr.requests.Put(req)
	if err != nil {
		return err
	}

	pr.addEvent()
	return nil
}

func (pr *peerReplica) addAction(act action) {
	err := pr.actions.Put(act)
	if err != nil {
		return
	}

	pr.addEvent()
}

func (pr *peerReplica) addReport(report interface{}) {
	err := pr.reports.Put(report)
	if err != nil {
		logger.Infof("shard %d raft report stopped",
			pr.shardID)
		return
	}

	pr.addEvent()
}

func (pr *peerReplica) addEvent() (bool, error) {
	ok, err := pr.events.Offer(struct{}{})
	pr.notifyWorker()
	return ok, err
}

func (pr *peerReplica) addApplyResult(result asyncApplyResult) {
	err := pr.applyResults.Put(result)
	if err != nil {
		logger.Infof("shard %d raft apply result stopped",
			pr.shardID)
		return
	}

	pr.addEvent()
}

func (pr *peerReplica) step(msg raftpb.Message) {
	err := pr.steps.Put(msg)
	if err != nil {
		logger.Infof("shard %d raft step stopped",
			pr.shardID)
		return
	}

	pr.addEvent()
}

func (pr *peerReplica) onAdmin(req *raftcmdpb.AdminRequest) error {
	r := reqCtx{}
	r.admin = req
	return pr.addRequest(r)
}

func (pr *peerReplica) onRaftTick(arg interface{}) {
	if !pr.stopRaftTick {
		err := pr.ticks.Put(struct{}{})
		if err != nil {
			logger.Infof("shard %d raft tick stopped",
				pr.shardID)
			return
		}

		metric.SetRaftTickQueueMetric(pr.ticks.Len())
		pr.addEvent()
	}

	util.DefaultTimeoutWheel().Schedule(pr.store.cfg.Raft.TickInterval.Duration, pr.onRaftTick, nil)
}

func (pr *peerReplica) handleEvent() bool {
	if pr.events.Len() == 0 && !pr.events.IsDisposed() {
		return false
	}

	stop := false
	select {
	case <-pr.ctx.Done():
		stop = true
	default:
	}

	_, err := pr.events.Get()
	if err != nil || stop {
		pr.stopOnce.Do(func() {
			pr.metrics.flush()
			pr.actions.Dispose()
			pr.ticks.Dispose()
			pr.steps.Dispose()
			pr.reports.Dispose()
			pr.applyResults.Dispose()

			// resp all stale requests in batch and queue
			for {
				if pr.batch.isEmpty() {
					break
				}
				if c, ok := pr.batch.pop(); ok {
					for _, req := range c.req.Requests {
						req.Key = keys.DecodeDataKey(req.Key)
						respStoreNotMatch(errStoreNotMatch, req, c.cb)
					}
				}
			}

			// resp all pending requests in batch and queue
			for _, c := range pr.pendingReads.reads {
				for _, req := range c.req.Requests {
					req.Key = keys.DecodeDataKey(req.Key)
<<<<<<< HEAD
					respStoreNotMatch(errStoreNotMatch, req, c.cb)
=======
					respStoreNotMatch(errStoreNotMatch, req, pr.store.cb)
>>>>>>> 6808d6ff
				}
			}
			pr.pendingReads.reset()

			requests := pr.requests.Dispose()
			for _, r := range requests {
				req := r.(reqCtx)
				if req.cb != nil {
					respStoreNotMatch(errStoreNotMatch, req.req, req.cb)
				}

				pb.ReleaseRequest(req.req)
			}

			logger.Infof("shard %d handle serve raft stopped",
				pr.shardID)
		})
		return false
	}

	pr.handleStep(pr.items)
	pr.handleTick(pr.items)
	pr.cacheRaftStatus()
	pr.handleReport(pr.items)
	pr.handleApplyResult(pr.items)
	pr.handleRequest(pr.items)

	if pr.rn.HasReadySince(pr.lastReadyIndex) {
		pr.handleReady()
	}

	pr.handleAction(pr.items)
	return true
}

func (pr *peerReplica) cacheRaftStatus() {
	st := pr.rn.Status()
	pr.setLeaderPeerID(st.Lead)
	pr.setCurrentTerm(st.Term)
}

func (pr *peerReplica) handleAction(items []interface{}) {
	size := pr.actions.Len()
	if size == 0 {
		return
	}

	n, err := pr.actions.Get(readyBatch, items)
	if err != nil {
		return
	}

	for i := int64(0); i < n; i++ {
		a := items[i].(action)
		switch a.actionType {
		case checkSplitAction:
			pr.doCheckSplit()
		case doSplitAction:
			pr.doSplit(a.splitKeys, a.splitIDs, a.epoch)
		case checkCompactAction:
			pr.doCheckCompact()
		case doCampaignAction:
			_, err := pr.maybeCampaign()
			if err != nil {
				logger.Fatalf("shard %d new split campaign failed with %+v",
					pr.shardID,
					err)
			}
		case heartbeatAction:
			pr.doHeartbeat()
		}
	}

	if pr.actions.Len() > 0 {
		pr.addEvent()
	}
}

func (pr *peerReplica) handleStep(items []interface{}) {
	size := pr.steps.Len()
	if size == 0 {
		return
	}

	n, err := pr.steps.Get(readyBatch, items)
	if err != nil {
		return
	}

	for i := int64(0); i < n; i++ {
		msg := items[i].(raftpb.Message)
		if pr.isLeader() && msg.From != 0 {
			pr.peerHeartbeatsMap.Store(msg.From, time.Now())
		}

		err := pr.rn.Step(msg)
		if err != nil {
			logger.Errorf("shard %d step failed with %+v",
				pr.shardID,
				err)
		}

		if logger.DebugEnabled() {
			if len(msg.Entries) > 0 {
				logger.Debugf("shard %d step raft", pr.shardID)
			}
		}
	}

	size = pr.steps.Len()
	metric.SetRaftStepQueueMetric(size)

	if size > 0 {
		pr.addEvent()
	}
}

func (pr *peerReplica) handleTick(items []interface{}) {
	for {
		size := pr.ticks.Len()
		if size == 0 {
			pr.metrics.flush()
			metric.SetRaftTickQueueMetric(size)
			return
		}

		n, err := pr.ticks.Get(readyBatch, items)
		if err != nil {
			return
		}

		for i := int64(0); i < n; i++ {
			if !pr.stopRaftTick {
				pr.rn.Tick()
			}
		}
	}
}

func (pr *peerReplica) handleReport(items []interface{}) {
	size := pr.reports.Len()
	if size == 0 {
		return
	}

	n, err := pr.reports.Get(readyBatch, items)
	if err != nil {
		return
	}

	for i := int64(0); i < n; i++ {
		if msg, ok := items[i].(raftpb.Message); ok {
			pr.rn.ReportUnreachable(msg.To)
			if msg.Type == raftpb.MsgSnap {
				pr.rn.ReportSnapshot(msg.To, raft.SnapshotFailure)
			}
		}
	}

	size = pr.reports.Len()
	metric.SetRaftReportQueueMetric(size)

	if size > 0 {
		pr.addEvent()
	}
}

func (pr *peerReplica) doCheckSplit() {
	if !pr.isLeader() {
		return
	}

	if pr.store.runner.IsNamedWorkerBusy(splitCheckWorkerName) {
		return
	}

	for id, p := range pr.rn.Status().Progress {
		// If a peer is apply snapshot, skip split, avoid sent snapshot again in future.
		if p.State == tracker.StateSnapshot {
			logger.Infof("shard %d peer %d is applying snapshot",
				pr.shardID,
				id)
			return
		}
	}

	err := pr.startSplitCheckJob()
	if err != nil {
		logger.Fatalf("shard %d add split check job failed with %+v",
			pr.shardID,
			err)
		return
	}

	pr.sizeDiffHint = 0
}

func (pr *peerReplica) doSplit(splitKeys [][]byte, splitIDs []rpcpb.SplitID, epoch metapb.ResourceEpoch) {
	if !pr.isLeader() {
		return
	}

	current := pr.getShard()
	if current.Epoch.Version != epoch.Version {
		logger.Infof("shard %d epoch changed, need re-check later, current=<%+v> split=<%+v>",
			pr.shardID,
			current.Epoch,
			epoch)
		return
	}

	req := &raftcmdpb.AdminRequest{
		CmdType: raftcmdpb.AdminCmdType_BatchSplit,
		Splits:  &raftcmdpb.BatchSplitRequest{},
	}

	for idx := range splitIDs {
		req.Splits.Requests = append(req.Splits.Requests, raftcmdpb.SplitRequest{
			SplitKey:   splitKeys[idx],
			NewShardID: splitIDs[idx].NewID,
			NewPeerIDs: splitIDs[idx].NewPeerIDs,
		})
	}
	pr.onAdmin(req)
}

func (pr *peerReplica) doCheckCompact() {
}

func (pr *peerReplica) doHeartbeat() {
	if !pr.isLeader() {
		return
	}
	req := rpcpb.ResourceHeartbeatReq{}
	req.Term = pr.rn.BasicStatus().Term
	req.Leader = &pr.peer
	req.ContainerID = pr.store.Meta().ID
	req.DownPeers = pr.collectDownPeers()
	req.PendingPeers = pr.collectPendingPeers()
	req.Stats.WrittenBytes = pr.writtenBytes
	req.Stats.WrittenKeys = pr.writtenKeys
	req.Stats.ReadBytes = pr.readBytes
	req.Stats.ReadKeys = pr.readKeys
	req.Stats.ApproximateKeys = pr.approximateKeys
	req.Stats.ApproximateSize = pr.approximateSize
	req.Stats.Interval = &metapb.TimeInterval{
		Start: pr.lastHBTime,
		End:   uint64(time.Now().Unix()),
	}
	pr.lastHBTime = req.Stats.Interval.End

	err := pr.store.pd.GetClient().ResourceHeartbeat(NewResourceAdapterWithShard(pr.getShard()), req)
	if err != nil {
		logger.Errorf("shard %d heartbeat to prophet failed with %+v",
			pr.shardID,
			err)
	}
}<|MERGE_RESOLUTION|>--- conflicted
+++ resolved
@@ -168,11 +168,7 @@
 			for _, c := range pr.pendingReads.reads {
 				for _, req := range c.req.Requests {
 					req.Key = keys.DecodeDataKey(req.Key)
-<<<<<<< HEAD
-					respStoreNotMatch(errStoreNotMatch, req, c.cb)
-=======
 					respStoreNotMatch(errStoreNotMatch, req, pr.store.cb)
->>>>>>> 6808d6ff
 				}
 			}
 			pr.pendingReads.reset()
