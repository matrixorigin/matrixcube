--- conflicted
+++ resolved
@@ -144,15 +144,6 @@
 		assert.NoError(t, err)
 		assert.Equal(t, uint64(0), persistentLogIndex)
 
-<<<<<<< HEAD
-		_, err = r.sm.dataStorage.GetInitialStates()
-		assert.NoError(t, err)
-		persistentLogIndex, err = r.sm.dataStorage.GetPersistentLogIndex(shard.ID)
-		assert.NoError(t, err)
-		assert.Equal(t, uint64(0), persistentLogIndex)
-
-=======
->>>>>>> 0753a9cc
 		r.replica = Replica{}
 		assert.NoError(t, r.applySnapshot(ss))
 		// applySnapshot will have the persistentLogIndex value updated
