// Copyright 2020 MatrixOrigin.
//
// Licensed under the Apache License, Version 2.0 (the "License");
// you may not use this file except in compliance with the License.
// You may obtain a copy of the License at
//
//     http://www.apache.org/licenses/LICENSE-2.0
//
// Unless required by applicable law or agreed to in writing, software
// distributed under the License is distributed on an "AS IS" BASIS,
// See the License for the specific language governing permissions and
// limitations under the License.

package raftstore

import (
	"github.com/cockroachdb/errors"
	"github.com/fagongzi/util/protoc"
	"go.etcd.io/etcd/raft/v3/raftpb"
	trackerPkg "go.etcd.io/etcd/raft/v3/tracker"
	"go.uber.org/zap"
	"go.uber.org/zap/zapcore"

	"github.com/matrixorigin/matrixcube/components/log"
	"github.com/matrixorigin/matrixcube/components/prophet/pb/metapb"
	"github.com/matrixorigin/matrixcube/metric"
	"github.com/matrixorigin/matrixcube/pb/rpc"
)

var (
	ErrInvalidConfigChangeRequest = errors.New("invalid config change request")
	ErrRemoveVoter                = errors.New("removing voter")
	ErrRemoveLeader               = errors.New("removing leader")
	ErrPendingConfigChange        = errors.New("pending config change")
	ErrDuplicatedRequest          = errors.New("duplicated config change request")
	ErrLearnerOnlyChange          = errors.New("learner only change")
)

type tracker = trackerPkg.ProgressTracker

type confChangeKind int

const (
	simpleKind confChangeKind = iota
	enterJointKind
	leaveJointKind
)

func getConfigChangeKind(changeNum int) confChangeKind {
	if changeNum == 0 {
		return leaveJointKind
	}
	if changeNum == 1 {
		return simpleKind
	}

	return enterJointKind
}

type requestType int

const (
	readIndex requestType = iota
	proposalNormal
	proposalConfigChange
	requestTransferLeader
)

func (pr *replica) handleRequest(items []interface{}) {
	shard := pr.getShard()
	for {
		size := pr.requests.Len()
		if size == 0 {
			break
		}

		n, err := pr.requests.Get(readyBatch, items)
		if err != nil {
			return
		}
		for i := int64(0); i < n; i++ {
			req := items[i].(reqCtx)
			if ce := pr.logger.Check(zapcore.DebugLevel, "push to proposal batch"); ce != nil {
				ce.Write(log.HexField("id", req.req.ID))
			}
<<<<<<< HEAD
			pr.incomingProposals.push(shard.Group, req)
=======
			// FIXME: still using the current epoch here. should use epoch value
			// returned when routing the request.
			pr.incomingProposals.push(shard.Group, shard.Epoch, req)
>>>>>>> 32dc2803
		}
	}

	for {
		if c, ok := pr.incomingProposals.pop(); ok {
			pr.propose(c)
		} else {
			break
		}
	}

	size := pr.requests.Len()
	metric.SetRaftRequestQueueMetric(size)
	if size > 0 {
		pr.notifyWorker()
	}
}

func (pr *replica) propose(c batch) {
	if !pr.checkProposal(c) {
		return
	}
	defer pr.notifyWorker()

	isConfChange := false
	madeProposal := false
	switch pr.getRequestType(c.requestBatch) {
	case readIndex:
		pr.execReadIndex(c)
	case proposalNormal:
		madeProposal = pr.proposeNormal(c)
	case requestTransferLeader:
		madeProposal = pr.requestTransferLeader(c)
	case proposalConfigChange:
		isConfChange = true
		pr.metrics.admin.confChange++
		madeProposal = pr.proposeConfChange(c)
	}

	if madeProposal {
		pr.updatePendingProposal(c, isConfChange)
	}
}

func (pr *replica) updatePendingProposal(c batch, isConfChange bool) error {
	if isConfChange {
		changeC := pr.pendingProposals.getConfigChange()
		if !changeC.requestBatch.Header.IsEmpty() {
			changeC.notifyStaleCmd()
		}
		pr.pendingProposals.setConfigChange(c)
	} else {
		pr.pendingProposals.append(c)
	}

	return nil
}

func (pr *replica) respNotLeader(c batch) {
	target, _ := pr.store.getReplicaRecord(pr.getLeaderReplicaID())
	c.respNotLeader(pr.shardID, target)
}

func (pr *replica) execReadIndex(c batch) {
	if c.tp != read {
		panic("not a read index request")
	}
	if !pr.isLeader() {
		pr.respNotLeader(c)
		return
	}

	prevPendingReadCount := pr.pendingReadCount()
	prevReadyReadCount := pr.readyReadCount()

	pr.rn.ReadIndex(protoc.MustMarshal(&c.requestBatch))

	pendingReadCount := pr.pendingReadCount()
	readyReadCount := pr.readyReadCount()

	if pendingReadCount == prevPendingReadCount &&
		readyReadCount == prevReadyReadCount {
		pr.respNotLeader(c)
		return
	}
	pr.metrics.propose.readIndex++
}

func (pr *replica) proposeNormal(c batch) bool {
	if !pr.isLeader() {
		pr.respNotLeader(c)
		return false
	}

	data := protoc.MustMarshal(&c.requestBatch)
	size := len(data)
	metric.ObserveProposalBytes(int64(size))

	if size > int(pr.store.cfg.Raft.MaxEntryBytes) {
		c.respLargeRaftEntrySize(pr.shardID, uint64(size))
		return false
	}

	idx := pr.nextProposalIndex()
	if err := pr.rn.Propose(data); err != nil {
		c.resp(errorOtherCMDResp(err))
		return false
	}
	if idx == pr.nextProposalIndex() {
		pr.respNotLeader(c)
		return false
	}

	pr.metrics.propose.normal++
	return true
}

func (pr *replica) proposeConfChange(c batch) bool {
	if !pr.isLeader() {
		pr.respNotLeader(c)
		return false
	}

	if pr.rn.PendingConfIndex() > pr.appliedIndex {
		pr.logger.Error(ErrPendingConfigChange.Error())
		c.respOtherError(ErrPendingConfigChange)
		return false
	}

	data := protoc.MustMarshal(&c.requestBatch)
	admin := c.requestBatch.AdminRequest
	if err := pr.proposeConfChangeInternal(c, admin, data); err != nil {
		pr.logger.Error("fail to proposal conf change",
			zap.Error(err))
		return false
	}
	return true
}

func (pr *replica) proposeConfChangeInternal(c batch,
	admin rpc.AdminRequest, data []byte) error {
	cc := pr.toConfChangeI(admin, data)
	var changes []rpc.ConfigChangeRequest
	if admin.ConfigChangeV2 != nil {
		changes = admin.ConfigChangeV2.Changes
	} else {
		changes = append(changes, *admin.ConfigChange)
	}

	if err := pr.checkConfChange(changes, cc); err != nil {
		return err
	}

	pr.logger.Info("propose conf change",
		log.ConfigChangesField("changes", changes))

	propose_index := pr.nextProposalIndex()
	if err := pr.rn.ProposeConfChange(cc); err != nil {
		return err
	}
	if propose_index == pr.nextProposalIndex() {
		// The message is dropped silently, this usually due to leader absence
		// or transferring leader. Both cases can be considered as NotLeader error.
		target, _ := pr.store.getReplicaRecord(pr.getLeaderReplicaID())
		c.respNotLeader(pr.shardID, target)
		return errNotLeader
	}

	pr.metrics.propose.confChange++
	return nil
}

func (pr *replica) toConfChangeI(admin rpc.AdminRequest,
	data []byte) raftpb.ConfChangeI {
	if admin.ConfigChange != nil {
		return &raftpb.ConfChange{
			Type:    raftpb.ConfChangeType(admin.ConfigChange.ChangeType),
			NodeID:  admin.ConfigChange.Replica.ID,
			Context: data,
		}
	} else {
		cc := &raftpb.ConfChangeV2{}
		for _, ch := range admin.ConfigChangeV2.Changes {
			cc.Changes = append(cc.Changes, raftpb.ConfChangeSingle{
				Type:   raftpb.ConfChangeType(ch.ChangeType),
				NodeID: ch.Replica.ID,
			})
		}

		if len(cc.Changes) <= 1 {
			cc.Transition = raftpb.ConfChangeTransitionAuto
		} else {
			cc.Transition = raftpb.ConfChangeTransitionJointExplicit
		}
		cc.Context = data
		return cc
	}
}

func (pr *replica) requestTransferLeader(c batch) bool {
	req := c.requestBatch.AdminRequest.TransferLeader
	// has pending confChange, skip
	if pr.rn.PendingConfIndex() > pr.appliedIndex {
		pr.logger.Info("transfer leader ignored due to pending confChange")
		return false
	}

	if pr.isTransferLeaderAllowed(req.Replica) {
		pr.doTransferLeader(req.Replica)
	} else {
		pr.logger.Info("transfer leader not allowed")
	}
	// we submitted the request to start the leadership transfer, but there is no
	// guarantee that it will successfully complete.
	c.resp(newAdminResponseBatch(rpc.AdminCmdType_TransferLeader,
		&rpc.TransferLeaderResponse{}))
	return false
}

func (pr *replica) doTransferLeader(peer Replica) {
	pr.logger.Info("do transfer leader",
		log.ReplicaField("to", peer))
	// Broadcast heartbeat to make sure followers commit the entries immediately.
	// It's only necessary to ping the target peer, but ping all for simplicity.
	pr.rn.Ping()
	pr.rn.TransferLeader(peer.ID)
	pr.metrics.propose.transferLeader++
}

func (pr *replica) isTransferLeaderAllowed(newLeader Replica) bool {
	status := pr.rn.Status()
	if _, ok := status.Progress[newLeader.ID]; !ok {
		return false
	}
	for _, p := range status.Progress {
		if p.State == trackerPkg.StateSnapshot {
			return false
		}
	}

	lastIndex, _ := pr.lr.LastIndex()
	maxTransferLag := pr.store.cfg.Raft.RaftLog.MaxAllowTransferLag
	return lastIndex <= status.Progress[newLeader.ID].Match+maxTransferLag
}

func (pr *replica) checkProposal(c batch) bool {
	// we handle all read, write and admin cmd here
	if len(c.requestBatch.Header.ID) == 0 {
		c.resp(errorOtherCMDResp(errMissingUUIDCMD))
		return false
	}
	if err := pr.store.validateStoreID(c.requestBatch); err != nil {
		c.respOtherError(err)
		return false
	}
	if pe, ok := pr.store.validateShard(c.requestBatch); ok {
		c.resp(errorPbResp(c.getRequestID(), pe))
		return false
	}

	return true
}

func isValidConfigChangeRequest(ccr rpc.ConfigChangeRequest) bool {
	// remove voter or learner
	if ccr.ChangeType == metapb.ConfigChangeType_RemoveNode {
		return true
	}
	// add voter or promote learner
	if ccr.ChangeType == metapb.ConfigChangeType_AddNode &&
		ccr.Replica.Role == metapb.ReplicaRole_Voter {
		return true
	}
	// add learner
	if ccr.ChangeType == metapb.ConfigChangeType_AddLearnerNode &&
		ccr.Replica.Role == metapb.ReplicaRole_Learner {
		return true
	}
	return false
}

func isRemovingOrDemotingLeader(kind confChangeKind,
	ccr rpc.ConfigChangeRequest, leaderReplicaID uint64) bool {
	// targetting the leader
	if ccr.Replica.ID != leaderReplicaID {
		return false
	}
	// removing
	if ccr.ChangeType == metapb.ConfigChangeType_RemoveNode {
		return true
	}
	// demoting
	if kind == simpleKind &&
		ccr.ChangeType == metapb.ConfigChangeType_AddLearnerNode {
		return true
	}
	return false
}

func removingVoterDirectlyInJointConsensusCC(kind confChangeKind,
	ccr rpc.ConfigChangeRequest) bool {
	if kind != simpleKind {
		if ccr.ChangeType == metapb.ConfigChangeType_RemoveNode &&
			ccr.Replica.Role == metapb.ReplicaRole_Voter {
			return true
		}
	}
	return false
}

func (pr *replica) checkConfChange(changes []rpc.ConfigChangeRequest,
	cci raftpb.ConfChangeI) error {
	cc := cci.AsV2()
	if _, err := pr.checkJointState(cc); err != nil {
		return err
	}
	kind := getConfigChangeKind(len(cc.Changes))
	if kind == leaveJointKind {
		return nil
	}

	dup := make(map[uint64]struct{})
	learnerOnly := true
	voters := pr.rn.NewChanger().Tracker.Config.Voters.IDs()
	for _, cp := range changes {
		if removingVoterDirectlyInJointConsensusCC(kind, cp) {
			// TODO: error log the cp value here
			return ErrRemoveVoter
		}
		if !isValidConfigChangeRequest(cp) {
			return ErrInvalidConfigChangeRequest
		}
		if _, ok := dup[cp.Replica.ID]; ok {
			return ErrDuplicatedRequest
		}
		dup[cp.Replica.ID] = struct{}{}

		if !pr.store.cfg.Replication.AllowRemoveLeader {
			if isRemovingOrDemotingLeader(kind, cp, pr.replica.ID) {
				return ErrRemoveLeader
			}
		}

		if cp.ChangeType == metapb.ConfigChangeType_AddNode {
			learnerOnly = false
		}
		if _, ok := voters[cp.Replica.ID]; ok {
			learnerOnly = false
		}
	}
	// such config change request will confuse raftstore
	if kind != simpleKind && learnerOnly {
		return ErrLearnerOnlyChange
	}

	return nil
}

func (pr *replica) checkJointState(cci raftpb.ConfChangeI) (*tracker, error) {
	changer := pr.rn.NewChanger()
	var cfg trackerPkg.Config
	var changes *trackerPkg.Changes
	var err error
	cc := cci.AsV2()
	if cc.LeaveJoint() {
		cfg, _, changes, err = changer.LeaveJoint()
	} else if autoLeave, _ := cc.EnterJoint(); autoLeave {
		cfg, _, changes, err = changer.EnterJoint(autoLeave, cc.Changes...)
	} else {
		cfg, _, changes, err = changer.Simple(cc.Changes...)
	}
	if err != nil {
		return nil, err
	}

	trk := &changer.Tracker
	trk.ApplyConf(cfg, changes, pr.rn.LastIndex())
	return trk, nil
}

func (pr *replica) getRequestType(req rpc.RequestBatch) requestType {
	if req.IsAdmin() {
		switch req.AdminRequest.CmdType {
		case rpc.AdminCmdType_ConfigChange:
			return proposalConfigChange
		case rpc.AdminCmdType_ConfigChangeV2:
			return proposalConfigChange
		case rpc.AdminCmdType_TransferLeader:
			return requestTransferLeader
		default:
			return proposalNormal
		}
	}
	var hasRead, hasWrite bool
	for _, r := range req.Requests {
		if !hasRead {
			hasRead = r.Type == rpc.CmdType_Read
		}
		if !hasWrite {
			hasWrite = r.Type == rpc.CmdType_Write
		}
	}
	if hasRead && hasWrite {
		panic("read and write can't be mixed in one batch")
	}
	if hasWrite {
		return proposalNormal
	}
	return readIndex
}<|MERGE_RESOLUTION|>--- conflicted
+++ resolved
@@ -83,13 +83,7 @@
 			if ce := pr.logger.Check(zapcore.DebugLevel, "push to proposal batch"); ce != nil {
 				ce.Write(log.HexField("id", req.req.ID))
 			}
-<<<<<<< HEAD
 			pr.incomingProposals.push(shard.Group, req)
-=======
-			// FIXME: still using the current epoch here. should use epoch value
-			// returned when routing the request.
-			pr.incomingProposals.push(shard.Group, shard.Epoch, req)
->>>>>>> 32dc2803
 		}
 	}
 
